# main cmake configuration file

cmake_minimum_required(VERSION 2.8.8)

if ( ${CMAKE_SOURCE_DIR} STREQUAL ${CMAKE_BINARY_DIR} )
    message( FATAL_ERROR "In-source builds not allowed. Please make a new directory (called a build directory) and run CMake from there. You may need to remove CMakeCache.txt." )
endif()

set(CMAKE_MODULE_PATH ${CMAKE_MODULE_PATH} "${CMAKE_SOURCE_DIR}/cmake")
include(GIMLImacros)

add_custom_target(check COMMAND ${CMAKE_CTEST_COMMAND})
add_custom_target(pygimli)

if (NOT CMAKE_BUILD_TYPE)
    set(CMAKE_BUILD_TYPE Release CACHE STRING "Sets the configuration to build (Release, Debug, etc...)")
endif()

project(libgimli)

# Check if conda package is created
if(DEFINED ENV{CONDA_BUILD})
    message(STATUS "Conda package is being created.")
    set(CONDA_BUILD TRUE)
    set(Boost_INCLUDE_DIR "${CMAKE_PREFIX_PATH}/include")
else()
    set(CONDA_BUILD FALSE)
endif()

if ("${CMAKE_CXX_COMPILER_ID}" STREQUAL "Clang" OR "${CMAKE_CXX_COMPILER_ID}" STREQUAL "GNU")

<<<<<<< HEAD
    set(CMAKE_CXX_FLAGS_RELEASE "-O2 -std=c++11 -pipe -ansi -Wall -Wno-long-long -Wno-unused-result -Wno-unused-variable")
=======
    set(CMAKE_CXX_FLAGS_RELEASE "-O3 -pipe -ansi -Wall -Wno-long-long -Wno-unused-result -Wno-unused-variable")
>>>>>>> bc43dbcc
    set(CMAKE_CXX_FLAGS_RELEASE "${CMAKE_CXX_FLAGS_RELEASE} -Wno-unused-value -Wno-strict-aliasing -Wno-unused-local-typedefs")
    set(CMAKE_CXX_FLAGS_RELEASE "${CMAKE_CXX_FLAGS_RELEASE} -Wno-int-in-bool-context")
    set(CMAKE_CXX_FLAGS_RELEASE "${CMAKE_CXX_FLAGS_RELEASE} -Wno-class-memaccess")
    set(CMAKE_CXX_FLAGS_DEBUG "${CMAKE_CXX_FLAGS_DEBUG} -p -O2 -std=c++11 -g -ansi -pedantic -fno-omit-frame-pointer -Wall")

<<<<<<< HEAD
    add_definitions(-std=c++11)
=======
    set(CMAKE_CXX_FLAGS_DEBUG "${CMAKE_CXX_FLAGS_DEBUG} -O3 -ansi -pedantic -fno-omit-frame-pointer -Wall")
>>>>>>> bc43dbcc

    if (WIN32 OR CONDA_BUILD)
        set(CMAKE_CXX_FLAGS_RELEASE "${CMAKE_CXX_FLAGS_RELEASE} -Wno-deprecated-declarations -Wno-class-memaccess")
        set(CMAKE_CXX_FLAGS_RELEASE "${CMAKE_CXX_FLAGS_RELEASE} -Wno-class-memaccess") # new since gcc.8 maybe need to be checked
        set(CMAKE_CXX_FLAGS_RELEASE "${CMAKE_CXX_FLAGS_RELEASE} -Wno-parentheses") # from boost since gcc.8 maybe need to be checked
        set(CMAKE_CXX_FLAGS_RELEASE "${CMAKE_CXX_FLAGS_RELEASE} -Wno-attributes") # from gcc-8.2 + boost
    endif()

    if (NOT WIN32 AND ASAN)
        set(CMAKE_CXX_FLAGS_DEBUG "${CMAKE_CXX_FLAGS_DEBUG} -fsanitize=address")
    endif()

    set(CMAKE_SHARED_LIBRARY_LINK_CXX_FLAGS "-Os")

    if ("${CMAKE_CXX_COMPILER_ID}" STREQUAL "Clang")
        set(CMAKE_CXX_FLAGS_RELEASE "${CMAKE_CXX_FLAGS_RELEASE} -Wno-overloaded-virtual")
        set(CMAKE_CXX_FLAGS_RELEASE "${CMAKE_CXX_FLAGS_RELEASE} -Qunused-arguments")

        if (APPLE)
            # If it's libc++ and you're on <= 10.8, you need to compile with clang++ -stdlib=libc++. If it's libstdc++ and you're on 10.9 or later, you need to compile with clang++ -stdlib=libstdc++.
            # add_compile_options(-stdlib=libstdc++)
            # add_compile_options(-stdlib=libc++)
        endif()
    else() # if gcc

    endif()

elseif(MSVC)
	# MSVC complain a lot of possible unsecure std function
	add_definitions(-D_SCL_SECURE_NO_WARNINGS)
	add_definitions(-D_CRT_SECURE_NO_WARNINGS)
endif()

find_package(Git)
if (GIT_FOUND)
    message(STATUS, ${GIT_FOUND})
    execute_process(
        COMMAND
            ${GIT_EXECUTABLE} describe --tags
        WORKING_DIRECTORY
            ${CMAKE_SOURCE_DIR}
        OUTPUT_VARIABLE
            GIMLI_GITVERSION
        OUTPUT_STRIP_TRAILING_WHITESPACE
        ERROR_STRIP_TRAILING_WHITESPACE
        )
    message(STATUS, "setting version from git description: ${GIMLI_GITVERSION}")
    set(LIBGIMLI_VERSION ${GIMLI_GITVERSION})
else()
    set(LIBGIMLI_VERSION "untaged")
endif()

set( PACKAGE_NAME  \"${PROJECT_NAME}\" )
set( PACKAGE_VERSION  \"${LIBGIMLI_VERSION}\" )
set( PACKAGE_BUGREPORT  \"carsten@pygimli.org\")
set( PACKAGE_AUTHORS  \"carsten@pygimli.org thomas@pygimli.org florian@pygimli.org\")

################################################################################
# Check for libs and other packages we might use.
################################################################################

if(NOT THIRDPARTY_DIR)
    if (NOT ADDRESSMODEL)
        if("${CMAKE_SIZEOF_VOID_P}" EQUAL "8")
            message(STATUS "Target is 64 bits")
            set (ADDRESSMODEL "64")
        else()
            message(STATUS "Target is 32 bits")
            set (ADDRESSMODEL "32")
        endif()
    endif()

    set(TARGETNAME "-${CMAKE_CXX_COMPILER_ID}-${CMAKE_CXX_COMPILER_VERSION}-${ADDRESSMODEL}")
    set(ENV{TARGETNAME} ${TARGETNAME})
    set(THIRDPARTY_DIR ${PROJECT_SOURCE_DIR}/../thirdParty/)

    get_filename_component(EXTERNAL_DIR "${THIRDPARTY_DIR}/dist${TARGETNAME}" ABSOLUTE)
    get_filename_component(EXTERNAL_BUILD_DIR "${THIRDPARTY_DIR}/build${TARGETNAME}" ABSOLUTE)
    message(STATUS "ThirdParty set to: ${THIRDPARTY_DIR}")
    message(STATUS "External set to: ${EXTERNAL_DIR}")
endif()

if(NOT EXTERNAL_DIR)
    set(EXTERNAL_DIR ${PROJECT_SOURCE_DIR}/external/)
    message(STATUS "External set to: ${EXTERNAL_DIR}")
endif()

include(CheckIncludeFileCXX)
find_package(Threads REQUIRED)

if (PYVERSION)
    find_package(PythonInterp ${PYVERSION} REQUIRED)
else()
    find_package(PythonInterp)
endif()

# if (PYVERSION)
#     set(Python_ADDITIONAL_VERSIONS ${PYVERSION})
# endif()
# find_package(PythonInterp) # find version belongs to the active python command
#
# if(WIN32)
#     find_package(PythonLibs)
# endif(WIN32)

function(find_boost_from_distname_file)
    set (BOOST_DIST_NAME_FILE "${EXTERNAL_DIR}/.boost-py${PYTHON_VERSION_MAJOR}.dist")

    if (EXISTS ${BOOST_DIST_NAME_FILE})
        message(STATUS "reading ${BOOST_DIST_NAME_FILE}")
        FILE(READ "${EXTERNAL_DIR}/.boost-py${PYTHON_VERSION_MAJOR}.dist" BOOST_DIST_NAME)
        STRING(REGEX REPLACE "\n" "" BOOST_DIST_NAME "${BOOST_DIST_NAME}")
        get_filename_component(BOOST_ROOT "${EXTERNAL_DIR}/${BOOST_DIST_NAME}" ABSOLUTE)
    else()
        message(STATUS "there is no ${BOOST_DIST_NAME_FILE}")
    endif()

    if (EXISTS ${BOOST_ROOT})
        message(STATUS "BOOST_ROOT from ${EXTERNAL_DIR}/.boost-py${PYTHON_VERSION_MAJOR}.dist: ${BOOST_ROOT}")

        set(BOOST_ROOT ${BOOST_ROOT}  CACHE FILEPATH "Boost root distribution")

        set(Boost_INCLUDE_DIR ${BOOST_ROOT}/include)
        get_filename_component(Boost_INCLUDE_DIR "${Boost_INCLUDE_DIR}" ABSOLUTE)
        message(STATUS "Boost_INCLUDE_DIR, ${Boost_INCLUDE_DIR}")
    else()
        message(STATUS "BOOST_ROOT does not exist: ${BOOST_ROOT}")
    endif()
endfunction(find_boost_from_distname_file)

if (NOT USE_BOOST_THREAD)
    if (NOT WIN32)
        set (USE_BOOST_THREAD FALSE)
    else()
        set (USE_BOOST_THREAD FALSE)
    endif()
endif()

if (YES)
    message(STATUS "Trying to guess boost installation:")
    if (NOT Boost_INCLUDE_DIR)
        message(STATUS "no BOOST_INCLUDE_DIR")
        if (BOOST_ROOT)
            message(STATUS "Found boost root: ${BOOST_ROOT}")
            get_filename_component(BOOST_ROOT "${BOOST_ROOT}" ABSOLUTE)

            set(Boost_INCLUDE_DIR ${BOOST_ROOT}/include)
            message(STATUS "set BOOST_INCLUDE_DIR: ${BOOST_INCLUDE_DIR}")
        else()
            if (NOT WIN32)
                find_package(Boost 1.46.0 COMPONENTS system thread)
            endif()
            # we should think about cmake superbuild with ExternalProject_Add as the replacement for find_or_build_package (next generation)
            if (NOT Boost_INCLUDE_DIR)
                find_boost_from_distname_file()
            endif()
            find_or_build_package_check(Boost boost Boost_INCLUDE_DIR False)
            find_boost_from_distname_file()

            #exit()
        endif(BOOST_ROOT)
        message(STATUS "BOOST_ROOT, ${BOOST_ROOT}")
    endif(NOT Boost_INCLUDE_DIR)

    message(STATUS "BOOST_ROOT, ${BOOST_ROOT}")
    message(STATUS "Boost_INCLUDE_DIR, ${Boost_INCLUDE_DIR}")

    if (USE_BOOST_THREAD)
        find_package(Boost 1.46.0 COMPONENTS system thread REQUIRED)
        link_directories(${BOOST_LIBRARYDIR})
    endif()

    mark_as_advanced(Boost_INCLUDE_DIR BOOST_ROOT)
endif()

if (NOT USE_BOOST_THREAD)
    set(Boost_THREAD_FOUND OFF)
    set(BOOST_BIND_FOUND OFF)
    set(USE_IPC OFF)
else()
    set(Boost_THREAD_FOUND ON)
    set(BOOST_BIND_FOUND ON)
endif()

# Find packages that CHOLMOD depends on
set(CMAKE_LIBRARY_PATH ${EXTERNAL_DIR}/lib $ENV{EXTERNAL_DIR}/lib ${CMAKE_LIBRARY_PATH})

if (J) # dummy to avoid error msg
endif()

set (UMFPACK_FOUND FALSE)

find_or_build_package(Triangle triangle LOCAL)
find_or_build_package(BLAS lapack)
find_or_build_package(LAPACK lapack)
find_or_build_package(CHOLMOD suitesparse)
find_package(UMFPACK)

if (";${BLAS_LIBRARIES};" MATCHES "openblas")
    message(STATUS "openblas is used: ${BLAS_LIBRARIES}")
    message(STATUS "openblas is used: ${PC_BLAS_INCLUDE_DIRS}")
    set(OPENBLAS_FOUND TRUE)
else()
    set(OPENBLAS_FOUND FALSE)
endif()

#find_package(openblas)

if (NOT AVOID_CPPUNIT)
    find_package(CppUnit)
    if (CPPUNIT_FOUND)
        option (LIBGIMLI_BUILD_TESTS "Build unittests" ON)
    endif (CPPUNIT_FOUND)
endif()

if (NOT AVOID_READPROC)
    if(WIN32)
        set(READPROC_FOUND FALSE)
    else(WIN32)
        find_package(readproc)
    endif(WIN32)
else()
    set(READPROC_FOUND FALSE)
endif()

################################################################################
# Check for python stuff
################################################################################
if (WIN32)
    #if (NOT PYTHON_LIBRARY)
    #   get_filename_component(PYTHONPATH "${PYTHON_EXECUTABLE}" PATH )
    #    if (${ADDRESSMODEL} EQUAL 32 OR ${PYTHON_VERSION_MAJOR}${PYTHON_VERSION_MINOR} GREATER 34) # works at least for WinPython3.5
    #        set (PYTHON_LIBRARY ${PYTHONPATH}/libs/libpython${PYTHON_VERSION_MAJOR}${PYTHON_VERSION_MINOR}.a)
    #    else()
    #        set (PYTHON_LIBRARY ${PYTHONPATH}/libs/libpython${PYTHON_VERSION_MAJOR}${PYTHON_VERSION_MINOR}.dll.a)
    #    endif()
    # endif()
else()
	set(Python_ADDITIONAL_VERSIONS ${PYTHON_VERSION_MAJOR}.${PYTHON_VERSION_MINOR})
	set(PythonLibs_FIND_VERSION ${PYTHON_VERSION_MAJOR}.${PYTHON_VERSION_MINOR})
endif()

find_package(PythonLibs)
find_python_module(numpy)

if (Boost_PYTHON_LIBRARY)
    #set (Boost_PYTHON_LIBRARY ${Boost_PYTHON_LIBRARY})
else()
    message(STATUS "searching for boost-python ...")
    if (WIN32)
        set(bp_version "${PYTHON_VERSION_MAJOR}${PYTHON_VERSION_MINOR}-mt")
        find_package(Boost 1.46.0 COMPONENTS  "python${bp_version}")
        if (NOT Boost_PYTHON_FOUND)
            set(BOOST_FOUND TRUE)
            set(Boost_PYTHON_FOUND TRUE})
            set(Boost_PYTHON_LIBRARY ${BOOST_ROOT}/lib/libboost_python${bp_version}.dll)
        endif()
        
    endif()

    # the name for py3 boost-python library lacks probably py3 suffix, which is different for different OS

    #debian /usr/lib/x86_64-linux-gnu/libboost_python-py34.so
    set(bp_version "${PYTHON_VERSION_MAJOR}${PYTHON_VERSION_MINOR}")
    find_package(Boost 1.46 COMPONENTS "python-py${bp_version}")
    if (${Boost_PYTHON-PY${bp_version}_FOUND})
        set(Boost_PYTHON_FOUND ${Boost_PYTHON-PY${bp_version}_FOUND})
        set(Boost_PYTHON_LIBRARY ${Boost_PYTHON-PY${bp_version}_LIBRARY_RELEASE})
    endif()

    if (NOT Boost_PYTHON_FOUND)
        # arch style /usr/lib/libboost_python3.so.1.64.0
        set(bp_version "${PYTHON_VERSION_MAJOR}")
        find_package(Boost 1.46 COMPONENTS "python${bp_version}")
        if (${Boost_PYTHON${bp_version}_FOUND})
            set(Boost_PYTHON_FOUND ${Boost_PYTHON${bp_version}_FOUND})
            set(Boost_PYTHON_LIBRARY ${Boost_PYTHON${bp_version}_LIBRARY_RELEASE})
        endif()
    endif()

    if (NOT Boost_PYTHON_FOUND)
        # gentoo: /usr/lib/libboost_python-3.4.so
        # should find the right one
        find_package(Boost 1.46 COMPONENTS python)
    endif()

    if (NOT Boost_PYTHON_FOUND)
        # gentoo: /usr/lib/libboost_python-3.4.so
        set(bp_version "${PYTHON_VERSION_MAJOR}.${PYTHON_VERSION_MINOR}")
        # should find the right one
        find_package(Boost 1.46 COMPONENTS "python-${bp_version}")
        if (${Boost_PYTHON-${bp_version}_FOUND})
            set(Boost_PYTHON_FOUND ${Boost_PYTHON-${bp_version}_FOUND})
            set(Boost_PYTHON_LIBRARY ${Boost_PYTHON-${bp_version}_LIBRARY_RELEASE})
        endif()
    endif()
endif()

if (NOT CASTER)
    set(CASTER "castxml")

    if (CMAKE_COMPILER_IS_GNUCC)
        string(REGEX MATCHALL "[0-9]+" GCC_VERSION_COMPONENTS ${CMAKE_CXX_COMPILER_VERSION})
        list(GET GCC_VERSION_COMPONENTS 0 GCC_MAJOR)
        list(GET GCC_VERSION_COMPONENTS 1 GCC_MINOR)

        if (${GCC_MAJOR} EQUAL 5)
            message(STATUS "Found gcc version above 5: choosing castxml")
            set(CASTER "castxml")
        endif()

    endif()
endif()

if (CASTER STREQUAL "gccxml")
    find_or_build_package(gccxml gccxml LOCAL)
    set(CASTER_EXECUTABLE ${GCCXML_EXECUTABLE})
else()
    if (NOT CASTER_EXECUTABLE)
        find_program(CASTXML castxml)

        if (NOT CASTXML OR CASTXML_LOCAL OR CASTXML_LOCALSRC)
            find_program(CLANG_EXECUTABLE
                NAMES clang++-3.9 clang++-3.8 clang++-3.7 clang++-3.6 clang
            )
            if(CLANG_EXECUTABLE)
                message(STATUS "clang++ found : ${CLANG_EXECUTABLE}")
            else()
                message(FATAL_ERROR "Can't found program: clang")
            endif()

            find_or_build_package(castxml castxmlbin LOCAL)
            set(CASTER_EXECUTABLE ${CASTXML_EXECUTABLE})

            if (NOT CASTXML_EXECUTABLE OR CASTXML_LOCALSRC)
                find_or_build_package(castxml castxml LOCAL)
                set(CASTER_EXECUTABLE ${CASTXML_EXECUTABLE})
            endif()
        else()
            set(CASTER_EXECUTABLE ${CASTXML})
        endif()
    endif()
endif()


find_or_build_package(pygccxml pygccxml LOCAL)
find_or_build_package(pyplusplus pygccxml LOCAL)

if (CASTER_EXECUTABLE)
    set (CASTER_FOUND TRUE)
endif()

if (PYTHON_EXECUTABLE)
    set (PYTHON_FOUND TRUE)
endif()

if (Boost_PYTHON_LIBRARY)
    set (Boost_PYTHON_FOUND TRUE)
endif()

find_package(Doxygen)

find_package(Sphinx 1.5)

if (SPHINX_FOUND)
    add_subdirectory(doc EXCLUDE_FROM_ALL)
    file(GLOB_RECURSE DOCFILES RELATIVE "${CMAKE_SOURCE_DIR}" "${CMAKE_SOURCE_DIR}" "*.rst")
    file(GLOB_RECURSE PNGFILES RELATIVE "${CMAKE_SOURCE_DIR}" "${CMAKE_SOURCE_DIR}" "*.png")
    list(APPEND DOCFILES ${PNGFILES})
    file(GLOB_RECURSE BIBFILES RELATIVE "${CMAKE_SOURCE_DIR}" "${CMAKE_SOURCE_DIR}" "*.bib")
    list(APPEND DOCFILES ${BIBFILES})
    file(GLOB_RECURSE PYFILES RELATIVE "${CMAKE_SOURCE_DIR}" "${CMAKE_SOURCE_DIR}" "doc/paper/*.py")
    list(APPEND DOCFILES ${PYFILES})

    set(RSTFILES ${DOCFILES} CACHE INTERNAL "RST source file that we need to copy")

    #foreach(file ${DOCFILES})
        #message(${file})
    #endforeach()

endif()

message(STATUS "**********************************************************************")
message(STATUS "************************* Dependencies found *************************")
message(STATUS "**********************************************************************")
if (CONDA_BUILD)
    message(STATUS "CONDA_BUILD: ${CONDA_BUILD}")
endif()
message(STATUS "THREADS            :${Threads_FOUND}    ${CMAKE_THREAD_LIBS_INIT}")
message(STATUS "USE_BOOST_THREAD   :${USE_BOOST_THREAD} ${Boost_THREAD_LIBRARIES}")
message(STATUS "CHOLMOD_LIBRARIES  :${CHOLMOD_LIBRARIES}")
message(STATUS "UMFPACK_LIBRARIES  :${UMFPACK_LIBRARIES}")
message(STATUS "TRIANGLE_FOUND     :${TRIANGLE_FOUND}    Triangle_LIBRARIES: ${Triangle_LIBRARIES}")
message(STATUS "PYTHON_FOUND       :${PYTHON_FOUND}    PYTHON_EXECUTABLE: ${PYTHON_EXECUTABLE}" )
message(STATUS "PYTHONLIBS_FOUND   :${PYTHONLIBS_FOUND}    PYTHON_LIBRARY: ${PYTHON_LIBRARY}" )
message(STATUS "PYTHON_INCLUDE_DIR :${PYTHON_INCLUDE_DIR} ${PYTHON_INCLUDE}" )
message(STATUS "Boost_INCLUDE_DIR  :${Boost_INCLUDE_DIR}")
message(STATUS "Boost_PYTHON_FOUND :${Boost_PYTHON_FOUND}    Boost_PYTHON_LIBRARY: ${Boost_PYTHON_LIBRARY}" )
message(STATUS "numpy_FOUND        :${numpy_FOUND}    PY_NUMPY: ${PY_NUMPY}" )
message(STATUS "CASTER_FOUND       :${CASTER_FOUND}    Caster: ${CASTER_EXECUTABLE}")
message(STATUS "PYGCCXML_FOUND     :${PYGCCXML_FOUND}    PYGCCXML: ${PYGCCXML_PATH}" )
message(STATUS "PYPLUSPLUS_FOUND   :${PYPLUSPLUS_FOUND}    PYPLUSPLUS_PATH: ${PYPLUSPLUS_PATH}" )
message(STATUS "")
message(STATUS "**********************************************************************")
message(STATUS "*************** Optional Dependencies found **************************")
message(STATUS "**********************************************************************")
message(STATUS "CPPUNIT            :${CPPUNIT_FOUND}    ${CPPUNIT_LIBRARIES}")
message(STATUS "Doxygen            :${DOXYGEN_FOUND}    ")
message(STATUS "Sphinx             :${SPHINX_FOUND}    ")
message(STATUS "**********************************************************************")

if (PYTHON_EXECUTABLE
    AND TRIANGLE_FOUND
    AND PYTHON_FOUND
    AND PYTHONLIBS_FOUND
    AND Boost_PYTHON_FOUND
    AND numpy_FOUND
    AND CASTER_FOUND
    AND PYGCCXML_FOUND
    AND PYPLUSPLUS_FOUND
)
    set (PYGIMLI 1)
    message(STATUS "")
    message (STATUS "pygimli can be build. run: make pygimli")
    message(STATUS "**********************************************************************")
    message(STATUS "")
    message(STATUS "")
else()
    message (FATAL_ERROR "pygimli cannot be build due to some missing packages.
Check above for python, castxml, pygccxml, pyplusplus, boost_python, numpy")
endif ()

configure_file("${PROJECT_SOURCE_DIR}/config.cmake.h.in" "${PROJECT_BINARY_DIR}/config.cmake.h" )
add_definitions(-DHAVE_CONFIG_CMAKE_H)


add_custom_target(removedoc
   COMMAND
       ${CMAKE_MAKE_PROGRAM} clean -f ${CMAKE_CURRENT_BINARY_DIR}/doc/
)
add_custom_target(checkall
    DEPENDS
      doc
      #linkcheck
)
#add_dependencies(doc removedoc)

# Add if pytest found?
add_dependencies(checkall pgtest)
if (CPPUNIT_FOUND)
    add_dependencies(checkall gtest)
endif (CPPUNIT_FOUND)


################################################################################
# Define the configurable options
################################################################################
include(CMakeDependentOption)
cmake_dependent_option( GIMLI_BUILD_SHARED_LIBS_WITH_STATIC_DEPENDENCIES
"For WIN32 and APPLE where the dependency pack is used, prefer the static dependency libs over the shared/dynamic ones.  NOTE: On Windows you also need to be mindful of which C/C++ runtime setting has been used to compile the various
components - they must all match or you will get crashes, heap corruption and/or
other issues." FALSE "WIN32 OR APPLE" FALSE)

# cmake_dependent_option(GIMLI_BUILD_PYTHON_MODULES "Specifies whether to build the Python extension module(s)" "PYTHONINTERP_FOUND;PYTHONLIBS_FOUND;Boost_PYTHON_FOUND")

################################################################################
#
################################################################################
set (LIBRARY_INSTALL_DIR lib)
set (INCLUDE_INSTALL_DIR include/gimli/)

set (CMAKE_ARCHIVE_OUTPUT_DIRECTORY "${CMAKE_BINARY_DIR}/lib")
set (CMAKE_ARCHIVE_OUTPUT_DIRECTORY_DEBUG ${CMAKE_ARCHIVE_OUTPUT_DIRECTORY})
set (CMAKE_ARCHIVE_OUTPUT_DIRECTORY_RELEASE ${CMAKE_ARCHIVE_OUTPUT_DIRECTORY})
set (CMAKE_ARCHIVE_OUTPUT_DIRECTORY_MINSIZEREL ${CMAKE_ARCHIVE_OUTPUT_DIRECTORY})
set (CMAKE_ARCHIVE_OUTPUT_DIRECTORY_RELWITHDEBINFO ${CMAKE_ARCHIVE_OUTPUT_DIRECTORY})
if (WIN32)
    set (CMAKE_LIBRARY_OUTPUT_DIRECTORY "${CMAKE_BINARY_DIR}/bin")
else()
    set (CMAKE_LIBRARY_OUTPUT_DIRECTORY "${CMAKE_BINARY_DIR}/lib")
endif()
set (CMAKE_LIBRARY_OUTPUT_DIRECTORY_DEBUG ${CMAKE_LIBRARY_OUTPUT_DIRECTORY})
set (CMAKE_LIBRARY_OUTPUT_DIRECTORY_RELEASE ${CMAKE_LIBRARY_OUTPUT_DIRECTORY})
set (CMAKE_LIBRARY_OUTPUT_DIRECTORY_MINSIZEREL ${CMAKE_LIBRARY_OUTPUT_DIRECTORY})
set (CMAKE_LIBRARY_OUTPUT_DIRECTORY_RELWITHDEBINFO ${CMAKE_LIBRARY_OUTPUT_DIRECTORY})

set (CMAKE_RUNTIME_OUTPUT_DIRECTORY "${CMAKE_BINARY_DIR}/bin")
set (CMAKE_RUNTIME_OUTPUT_DIRECTORY_DEBUG ${CMAKE_RUNTIME_OUTPUT_DIRECTORY})
set (CMAKE_RUNTIME_OUTPUT_DIRECTORY_RELEASE ${CMAKE_RUNTIME_OUTPUT_DIRECTORY})
set (CMAKE_RUNTIME_OUTPUT_DIRECTORY_MINSIZEREL ${CMAKE_RUNTIME_OUTPUT_DIRECTORY})
set (CMAKE_RUNTIME_OUTPUT_DIRECTORY_RELWITHDEBINFO ${CMAKE_RUNTIME_OUTPUT_DIRECTORY})

# set up install sub-directories
if (CMAKE_SIZEOF_VOID_P EQUAL 8 AND EXISTS "${CMAKE_INSTALL_PREFIX}/lib64")
    set( GIMLI_LIB_INSTALL_DIR lib64 )
elseif (CMAKE_SIZEOF_VOID_P EQUAL 4 AND EXISTS "${CMAKE_INSTALL_PREFIX}/lib32")
    set( GIMLI_LIB_INSTALL_DIR lib32 )
else()
    set( GIMLI_LIB_INSTALL_DIR lib )
endif()

set( GIMLI_VER_INSTALL_SUBDIR "/${CMAKE_PROJECT_NAME}-${GIMLI_VERSION_MAJOR}" )
set( GIMLI_DATA_INSTALL_DIR "share${GIMLI_VER_INSTALL_SUBDIR}" )
set( GIMLI_DOC_INSTALL_DIR "share/doc${GIMLI_VER_INSTALL_SUBDIR}" )

set( GIMLI_PKGCONFIG_INSTALL_DIR "${GIMLI_LIB_INSTALL_DIR}/pkgconfig" )
set( GIMLI_MODULE_INSTALL_DIR "${GIMLI_LIB_INSTALL_DIR}/${CMAKE_PROJECT_NAME}-${GIMLI_VERSION_MAJOR}.${GIMLI_VERSION_MINOR}" )
set( GIMLI_SAMPLE_INSTALL_DIR "${GIMLI_MODULE_INSTALL_DIR}" ) # TODO: put into /samples subdir!
set( GIMLI_INCLUDE_INSTALL_DIR "include${GIMLI_VER_INSTALL_SUBDIR}" )
#set( GIMLI_PYTHON_INSTALL_DIR ${CMAKE_INSTALL_PREFIX}/python/pygimli)

################################################################################
# Add main header locations (for everything we build)
################################################################################
include_directories( ${libgimli_SOURCE_DIR}/src)
include_directories("${PROJECT_BINARY_DIR}")

################################################################################
# descend into subdirs
################################################################################

if (LIBGIMLI_BUILD_TESTS)
     enable_testing()
endif(LIBGIMLI_BUILD_TESTS)

add_subdirectory(src)
add_subdirectory(tests EXCLUDE_FROM_ALL)
add_subdirectory(apps EXCLUDE_FROM_ALL)

if (PYGIMLI)
#     set( PYGIMLI_SOURCE_DIR ${CMAKE_SOURCE_DIR}/python/pygimli )
#     set( PYGIMLI_BUILD_DIR ${CMAKE_BINARY_DIR}/package/pygimli )
#
#     file(GLOB_RECURSE PYFILES RELATIVE "${PYGIMLI_SOURCE_DIR}" "python/pygimli/*.py")
#     set(PYGIMLI_FILES ${PYFILES} CACHE INTERNAL "pygimli source files that we need to copy")

    add_subdirectory(python EXCLUDE_FROM_ALL)
endif (PYGIMLI)

#CR what is this good for?
# export(TARGETS gimli
#        FILE "${PROJECT_BINARY_DIR}/Gimli.cmake")<|MERGE_RESOLUTION|>--- conflicted
+++ resolved
@@ -29,21 +29,16 @@
 
 if ("${CMAKE_CXX_COMPILER_ID}" STREQUAL "Clang" OR "${CMAKE_CXX_COMPILER_ID}" STREQUAL "GNU")
 
-<<<<<<< HEAD
-    set(CMAKE_CXX_FLAGS_RELEASE "-O2 -std=c++11 -pipe -ansi -Wall -Wno-long-long -Wno-unused-result -Wno-unused-variable")
-=======
-    set(CMAKE_CXX_FLAGS_RELEASE "-O3 -pipe -ansi -Wall -Wno-long-long -Wno-unused-result -Wno-unused-variable")
->>>>>>> bc43dbcc
-    set(CMAKE_CXX_FLAGS_RELEASE "${CMAKE_CXX_FLAGS_RELEASE} -Wno-unused-value -Wno-strict-aliasing -Wno-unused-local-typedefs")
+    set(CMAKE_CXX_FLAGS_RELEASE "-O3 -pipe -ansi -Wall -Wno-long-long -Wno-unused-result")
+    set(CMAKE_CXX_FLAGS_RELEASE "${CMAKE_CXX_FLAGS_RELEASE} -Wno-unused-variable")
+    set(CMAKE_CXX_FLAGS_RELEASE "${CMAKE_CXX_FLAGS_RELEASE} -Wno-unused-value")
+    set(CMAKE_CXX_FLAGS_RELEASE "${CMAKE_CXX_FLAGS_RELEASE} -Wno-unused-local-typedefs")
+    set(CMAKE_CXX_FLAGS_RELEASE "${CMAKE_CXX_FLAGS_RELEASE} -Wno-strict-aliasing")
     set(CMAKE_CXX_FLAGS_RELEASE "${CMAKE_CXX_FLAGS_RELEASE} -Wno-int-in-bool-context")
     set(CMAKE_CXX_FLAGS_RELEASE "${CMAKE_CXX_FLAGS_RELEASE} -Wno-class-memaccess")
+    add_definitions(-std=c++11)
+    
     set(CMAKE_CXX_FLAGS_DEBUG "${CMAKE_CXX_FLAGS_DEBUG} -p -O2 -std=c++11 -g -ansi -pedantic -fno-omit-frame-pointer -Wall")
-
-<<<<<<< HEAD
-    add_definitions(-std=c++11)
-=======
-    set(CMAKE_CXX_FLAGS_DEBUG "${CMAKE_CXX_FLAGS_DEBUG} -O3 -ansi -pedantic -fno-omit-frame-pointer -Wall")
->>>>>>> bc43dbcc
 
     if (WIN32 OR CONDA_BUILD)
         set(CMAKE_CXX_FLAGS_RELEASE "${CMAKE_CXX_FLAGS_RELEASE} -Wno-deprecated-declarations -Wno-class-memaccess")
