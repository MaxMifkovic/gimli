#!/usr/bin/env bash

ROOT=$PWD
[ -z $PARALLEL_BUILD ] && PARALLEL_BUILD=1
[ -z $PYTHON_MAJOR ] && PYTHON_MAJOR=3

CMAKE_GENERATOR='Unix Makefiles'

case "$(grep "ID=" /etc/os-release)" in
    *"gentoo"*)
        echo "Gentoo system found"
        PYTHONSPECS=''
    ;;
    *"debian"*)
        echo "Debian system found"
        if [ $PYTHON_MAJOR -eq 3 ] ; then
            PYTHONSPECS='-DPYTHON_LIBRARY=/usr/lib/x86_64-linux-gnu/libpython3.4m.so.1.0
                        -DBoost_PYTHON_LIBRARY=/usr/lib/x86_64-linux-gnu/libboost_python-py34.so
                        -DPYTHON_EXECUTABLE=/usr/bin/python3'
        else
            PYTHONSPECS=''
        fi

    ;;
    *"arch"*)
        echo "Arch Linux system found"
        PYTHONSPECS='-DBoost_PYTHON_LIBRARY=/usr/lib64/libboost_python3.so'
    ;;
    *"ubuntu"*)
        echo "Ubuntu Linux system found"
        PYTHONSPECS='-DPYTHON_LIBRARY=/usr/lib/x86_64-linux-gnu/libpython3.4m.so.1.0
                     -DBoost_PYTHON_LIBRARY=/usr/lib/x86_64-linux-gnu/libboost_python-py34.so
                     -DPYTHON_EXECUTABLE=/usr/bin/python3'
    ;;
    *)
        echo $(grep "ID=" /etc/os-release) "system found: trying defaults"
        PYTHONSPECS=''
    ;;
esac

buildGIMLI(){
    if [ -d "gimli" ]; then
        pushd gimli
            git pull
        popd
    else
        git clone https://github.com/gimli-org/gimli.git
    fi

    [ -n "$BRANCH" ] && git checkout $BRANCH

    chmod +x gimli/python/apps/*
<<<<<<< HEAD
    
    if [ $UPDATE_ONLY -eq 0 ] && rm -rf build/
=======

    rm -rf build/
>>>>>>> b81f07d9
    mkdir -p build

    pushd build
        cmake -G "$CMAKE_GENERATOR" ../gimli $PYTHONSPECS

        make -j$PARALLEL_BUILD && make pygimli J=$PARALLEL_BUILD
        echo ""
        echo ""
        echo "============================================================================"
        echo "------------------------  TEST pyGIMLi installation ------------------------"
        export PYTHONPATH=$ROOT/gimli/python:$PYTHONPATH
        python -c 'import pygimli as pg; print("pygimli version:", pg.__version__)'
        if [ -x "$(command -v pytest)" ]; then
            python -c 'import pygimli as pg; pg.test()'
        fi
        echo "--- ------------------------------------------------------------------------"
        echo "export PYTHONPATH=$ROOT/gimli/python:\$PYTHONPATH" > $ROOT/.bash_hint_pygimli
        echo "export PATH=$ROOT/gimli/python/apps:\$PATH" >> $ROOT/.bash_hint_pygimli

    popd
}


buildGIMLI<|MERGE_RESOLUTION|>--- conflicted
+++ resolved
@@ -50,13 +50,8 @@
     [ -n "$BRANCH" ] && git checkout $BRANCH
 
     chmod +x gimli/python/apps/*
-<<<<<<< HEAD
     
     if [ $UPDATE_ONLY -eq 0 ] && rm -rf build/
-=======
-
-    rm -rf build/
->>>>>>> b81f07d9
     mkdir -p build
 
     pushd build
