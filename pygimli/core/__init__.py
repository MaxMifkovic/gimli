--- conflicted
+++ resolved
@@ -26,12 +26,6 @@
 #######################################
 ###  Global convenience functions #####
 #######################################
-
-<<<<<<< HEAD
-from ..utils import boxprint
-from .matrix import BlockMatrix
-=======
->>>>>>> 5dc6f3f4
 
 _pygimli_.load = None
 
