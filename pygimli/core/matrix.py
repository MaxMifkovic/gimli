--- conflicted
+++ resolved
@@ -5,11 +5,7 @@
 import numpy as np
 from pygimli.core import _pygimli_ as pg
 from pygimli.utils.geostatistics import covarianceMatrix
-<<<<<<< HEAD
-=======
 from pygimli.utils import sparseMatrix2Array
-import numpy as np
->>>>>>> 1c4729e7
 
 from . import _pygimli_ as pgcore
 from . import (CMatrix, CSparseMapMatrix, CSparseMatrix, ElementMatrix,
