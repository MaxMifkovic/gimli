--- conflicted
+++ resolved
@@ -144,11 +144,9 @@
     if (constraintMat):
         showConstrainMat(axis, mesh, constraintMat, cWeight)
     elif (modelname):
-<<<<<<< HEAD
-        if modelname.lower() == 'marker':
-=======
+
         if modelname.lower() == 'marker' or modelname.lower() == 'markers':
->>>>>>> ebc7221e
+
             data = np.asarray(mesh.cellMarkers())
         elif modelname.lower() == 'attribute':
             data = np.asarray(mesh.cellAttributes())
