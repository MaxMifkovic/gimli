--- conflicted
+++ resolved
@@ -536,18 +536,12 @@
                                                      x=args[2],
                                                      y=args[3],
                                                      z=args[4],
-<<<<<<< HEAD
                                                      fillValue=fallback,
                                                      verbose=verbose)
         
         return pg.core._pygimli_.interpolate(*args, **kwargs, 
                                              fillValue=fallback,
                                              verbose=verbose)
-=======
-                                                     **kwargs)
-
-        return pg.core._pygimli_.interpolate(*args, **kwargs)
->>>>>>> 2a1cd1d0
         # end if pg.core:
 
     if len(args) == 3:
