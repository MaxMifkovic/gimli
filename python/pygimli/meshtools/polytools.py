# -*- coding: utf-8 -*-
"""Tools to create or manage PLC.

Please note there is currently no collision or intersection check at all.

Volunteers welcome to help creating, adapting or interfacing a basic
geometry system. A lot of things are needed:

    * 2D
    * 3D
    * More geometric primitives
    * Boolean operations (union, intersection, difference)
    * Collision recognizing
    * Cubic spline interpolation for polygons (partly done)
    * GUI .. interactive creation
    *
"""

import math
import os
from os import system

import numpy as np
import pygimli as pg


def _polyCreateDefaultEdges(poly, boundaryMarker=1, isClosed=True, **kwargs):
    """INTERNAL."""
    nEdges = poly.nodeCount() - 1 + isClosed
    bm = None
    if hasattr(boundaryMarker, '__len__'):
        if len(boundaryMarker) == nEdges:
            bm = boundaryMarker
        else:
            raise Exception("marker length != nEdges", len(boundaryMarker),
                            nEdges)
    else:
        bm = [boundaryMarker] * nEdges

    for i in range(poly.nodeCount() - 1):
        poly.createEdge(poly.node(i), poly.node(i + 1), bm[i])

    if isClosed:
        poly.createEdge(poly.node(poly.nodeCount() - 1), poly.node(0), bm[-1])


def setPolyRegionMarker(poly, marker=1, area=0.0, markerPosition=None,
                        isHole=False, **kwargs):
    """Internal to set region markers to single elementary geometry.

    Internal to set region markers.
    If no absolute marker position is given.
    The region marker is placed 1mm beside the first node in direction to the
    geometry center.

    Parameters
    ----------
    poly : :gimliapi:`GIMLI::Mesh`
        The Polygon that will get a marker
    marker : int[1]
        The region marker, every resulting mesh cell will get this marker.
    area : float[0]
        The region max cell size, every resulting mesh cell will get a cell
        size lower than area in m² or m³ for 3D, respectively.
    markerPosition : pg.Pos
        Absolute marker position if you don't want the marker in the center of
        the geometry.
    isHole : bool [False]
        Marks the geometry as a hole and will be cut in any merge mesh.

    Other Parameters
    ----------------
    **kwargs
        Additional kwargs
    """
    pos = None
    if markerPosition is not None:
        pos = markerPosition
    else:
        center = pg.center(poly.positions())
        p0 = poly.node(0).pos()
        # region marker near node 0; 1mm in direction to the center
        # should be safer than the center itself
        pos = p0 + (center-p0).norm() * 0.001

    if isHole is True:
        poly.addHoleMarker(pos)
    else:
        poly.addRegionMarker(pos, marker=marker, area=area)


def createRectangle(start=None, end=None, pos=None, size=None, **kwargs):
    """Create rectangle polygon.

    Create rectangle with start position and a given size.
    Give either start and end OR pos and size.

    Parameters
    ----------
    start : [x, y]
        Left upper corner. Default [-0.5, 0.5]
    end : [x, y]
        Right lower corner. Default [0.5, -0.5]
    pos : [x, y]
        Center position. The rectangle will be moved.
    size : [x, y]
        Factors for x and y by which the rectangle, defined by **start** and
        **width**, are scaled.

    Other Parameters
    ----------------
    **kwargs
        Additional kwargs

        marker : int [1]
            Marker for the resulting triangle cells after mesh generation
        markerPosition : floats [x, y] [pos + (end - start) * 0.2]
            Absolute position of the marker (works for both regions and
            holes).
        area : float [0]
            Maximum cell size for resulting triangles after mesh generation
        isHole : bool [False]
            The polygon will become a hole instead of a triangulation
        boundaryMarker : int [1]
            Marker for the resulting boundary edges
        leftDirection : bool [True]
            TODO Rotational direction

    Returns
    -------
    poly : :gimliapi:`GIMLI::Mesh`
        The resulting polygon is a :gimliapi:`GIMLI::Mesh`.

    Examples
    --------
    >>>  # no need to import matplotlib. pygimli's show does
    >>> import pygimli as pg
    >>> import pygimli.meshtools as mt
    >>> r1 = mt.createRectangle(pos=[1, -1], size=[4.0, 4.0],
    ...                      marker=1, area=0.1, markerPosition=[0, -2])
    >>> r2 = mt.createRectangle(start=[0.5, -0.5], end=[2, -2],
    ...                      marker=2, area=1.1)
    >>> _ = pg.show(mt.mergePLC([r1, r2]))
    >>> pg.wait()
    """
    if start is None:
        start = [-0.5, 0.5]
    if end is None:
        end = [0.5, -0.5]

    poly = pg.Mesh(dim=2, isGeometry=True)

    sPos = pg.Pos(start)
    ePos = pg.Pos(end)

    verts = [sPos, [sPos[0], ePos[1]], ePos, [ePos[0], sPos[1]]]

    #TODO refactor with polyCreatePolygon

    if kwargs.pop("leftDirection", False):
        for v in verts[::-1]:
            poly.createNode(v)
    else:
        for v in verts:
            poly.createNode(v)

    # Note that we do not support the usage of start/end AND size/pos. Only one
    # of the pairs. Otherwise strange things will happen with the region
    # markers!
    if size is not None:
        poly.scale(size)
    if pos is not None:
        poly.translate(pos)

    _polyCreateDefaultEdges(poly, **kwargs)

    kwargs['markerPosition'] = kwargs.pop('markerPosition', sPos + (ePos - sPos) * 0.2)

    setPolyRegionMarker(poly, **kwargs)

    return poly


def createWorld(start, end, marker=1, area=0., layers=None, worldMarker=True):
    """Create simple rectangular world.

    Create simple rectangular world with appropriate boundary conditions.
    Surface boundary is set do pg.core.MARKER_BOUND_HOMOGEN_NEUMANN, i.e, -1 and
    inner subsurface is set to pg.core.MARKER_BOUND_MIXED, i.e., -2 or
    Numbered in ascending order in left direction starting upper left if
    worldMarker is set to false.

    Parameters
    ----------
    start: [x, y]
        Upper/Left Corner
    end: [x, y]
        Lower/Right Corner
    marker: int
        Marker for the resulting triangle cells after mesh generation.
    area: float | list
        Maximum cell size for resulting triangles after mesh generation.
        If area is a float set it global, if area is a list set it per layer.
    layers: float [None]
        Add some layers to the world.
    worldMarker: bool [True]
        Specify kind of preset boundary marker [-1, -2] or [1, 2, 3, 4 ..]

    Returns
    -------
    poly : :gimliapi:`GIMLI::Mesh`
        The resulting polygon is a :gimliapi:`GIMLI::Mesh`.

    Examples
    --------
    >>> from pygimli.meshtools import createWorld
    >>> from pygimli.mplviewer import drawMesh
    >>> import matplotlib.pyplot as plt
    >>> world = createWorld(start=[-5, 0], end=[5, -5], layers=[-1,-2,-3])
    >>>
    >>> fig, ax = plt.subplots()
    >>> drawMesh(ax, world)
    >>> plt.show()
    """
    z = [start[1]]

    if layers is not None:
        z = z + list(layers)

    z.append(end[1])

    # ensure - decreasing order if layers are out of bounding box
    z = pg.sort(z)[::-1]

    poly = pg.Mesh(dim=2, isGeometry=True)

    if isinstance(area, float) or isinstance(area, int):
        area = np.ones(len(z)) * float(area)

    for i, depth in enumerate(z):
        n = poly.createNode([start[0], depth])
        if i > 0:
            if len(z) == 2:
                poly.addRegionMarker(n.pos() + [0.2, 0.2],
                                     marker=marker, area=area[0])
            else:
                poly.addRegionMarker(n.pos() + [0.2, 0.2],
                                     marker=i, area=area[i - 1])

    for i, depth in enumerate(z[::-1]):
        poly.createNode([end[0], depth])

    _polyCreateDefaultEdges(poly,
                            boundaryMarker=range(1, poly.nodeCount() + 1))

    if worldMarker:
        for b in poly.boundaries():
            if b.norm()[1] == 1.0:
                b.setMarker(pg.core.MARKER_BOUND_HOMOGEN_NEUMANN)
            else:
                b.setMarker(pg.core.MARKER_BOUND_MIXED)

    if layers is not None:
        for i in range(len(layers)):
            poly.createEdge(poly.node(i + 1),
                            poly.node(poly.nodeCount() - i - 2),
                            poly.boundaryCount() + 1)

    # pg.warnNonEmptyArgs(kwargs)
    return poly


def createCircle(pos=None, radius=1, segments=12, start=0, end=2.*math.pi,
                 **kwargs):
    """Create simple circle polygon.

    Create simple circle polygon with given attributes.

    Parameters
    ----------
    pos : [x, y] [[0.0, 0.0]]
        Center position
    radius : float | [a,b] [1]
        radius or halfaxes of the circle
    segments : int
        Discrete amount of segments for the circle
    start : double [0]
        Starting angle in radians
    end : double [2*pi]
        Ending angle in radians

    **kwargs:

        marker : int [1]
            Marker for the resulting triangle cells after mesh generation
        markerPosition : floats [x, y] [0.0, 0.0]
            Position of the marker (works for both regions and holes)
        area : float [0]
            Maximum cell size for resulting triangles after mesh generation
        isHole : bool [False]
            The polygon will become a hole instead of a triangulation
        boundaryMarker : int [1]
            Marker for the resulting boundary edges
        leftDirection : bool [True]
            Rotational direction
        isClosed : bool [True]
            Add closing edge between last and first node.

    Returns
    -------
    poly : :gimliapi:`GIMLI::Mesh`
        The resulting polygon is a :gimliapi:`GIMLI::Mesh`.

    Examples
    --------
    >>>  # no need to import matplotlib. pygimli's show does
    >>> import math
    >>> from pygimli.mplviewer import drawMesh
    >>> import pygimli.meshtools as mt
    >>> c0 = mt.createCircle(pos=(-5.0, 0.0), radius=2, segments=6)
    >>> c1 = mt.createCircle(pos=(-2.0, 2.0), radius=1, area=0.01, marker=2)
    >>> c2 = mt.createCircle(pos=(0.0, 0.0), segments=5, start=0, end=math.pi)
    >>> c3 = mt.createCircle(pos=(5.0, 0.0), segments=3, start=math.pi,
    ...                      end=1.5*math.pi, isClosed=False)
    >>> plc = mt.mergePLC([c0, c1, c2, c3])
    >>> fig, ax = pg.plt.subplots()
    >>> drawMesh(ax, plc, fillRegion=False)
    >>> pg.wait()
    """
    #TODO refactor with polyCreatePolygon
    if pos is None:
        pos = [0.0, 0.0]

    poly = pg.Mesh(dim=2, isGeometry=True)

    dPhi = (end - start) / (segments)
    nPhi = segments + 1

    if abs((end % (2. * math.pi) - start)) < 1e-6:
        nPhi = segments

    for i in range(0, nPhi):
        if kwargs.pop('leftDirection', True):
            phi = start + i * dPhi
        else:
            phi = start - i * dPhi

        xp = np.cos(phi)
        yp = np.sin(phi)
        poly.createNode([xp, yp])

    if hasattr(radius, '__len__'):
        poly.scale(radius)
    else:
        poly.scale([radius, radius])
    poly.translate(pos)

    _polyCreateDefaultEdges(poly, **kwargs)

    if kwargs.pop('isClosed', True):
        setPolyRegionMarker(poly, **kwargs)

    # need a better way mess with these or wrong kwargs
    #pg.warnNonEmptyArgs(kwargs)

    return poly


def createLine(start, end, segments=1, **kwargs):
    """Create simple line polygon.

    Create simple line polygon from start to end.

    Parameters
    ----------
    start : [x, y]
        start position
    end : [x, y]
        end position
    segments : int
        Discrete amount of segments for the line

    **kwargs:

        boundaryMarker : int [1]
            Marker for the resulting boundary edges
        leftDirection : bool [True]
            Rotational direction

    Returns
    -------
    poly : :gimliapi:`GIMLI::Mesh`
        The resulting polygon is a :gimliapi:`GIMLI::Mesh`.

    Examples
    --------
    >>>  # no need to import matplotlib. pygimli's show does
    >>> import pygimli as pg
    >>> import pygimli.meshtools as mt
    >>>
    >>> w = mt.createWorld(start=[0, 0], end=[3, 3])
    >>> l1 = mt.createLine(start=[1, 1], end=[1, 2], segments=1,
    ...                    leftDirection=False)
    >>> l2 = mt.createLine(start=[1, 1], end=[2, 1], segments=20,
    ...                    leftDirection=True)
    >>>
    >>> ax, _ = pg.show(mt.createMesh([w, l1, l2,]))
    >>> ax, _ = pg.show([w, l1, l2,], ax=ax, fillRegion=False)
    >>> pg.wait()
    """
    #TODO refactor with polyCreatePolygon
    poly = pg.Mesh(dim=2, isGeometry=True)
    startPos = pg.RVector3(start)
    endPos = pg.RVector3(end)
    a = endPos - startPos

    dt = 1. / segments
    left = kwargs.pop('leftDirection', True)

    for i in range(0, segments + 1):
        if left:
            p = startPos + a * (dt * i)
        else:
            p = endPos - a * (dt * i)

        poly.createNode(p)

    _polyCreateDefaultEdges(poly, isClosed=False, **kwargs)
    return poly


def createPolygon(verts, isClosed=False, addNodes=0, interpolate='linear',
                  **kwargs):
    """Create a polygon from a list of vertices.

    All vertices need to be unique and duplicate vertices will be ignored.
    If you want the polygon be a closed region you can set the 'isClosed' flag.
    Closed region can be attributed by assigning a region marker.
    The automatic region marker is placed in the center of all vertices.

    Parameters
    ----------
    verts : []
        * List of x y pairs [[x0, y0], ... ,[xN, yN]]

    isClosed : bool [True]
        Add closing edge between last and first node.

    addNodes : int [1]
        Number of additional nodes to be added equidistant between sensors.

    interpolate : str ['linear']
        Interpolation rule for addnodes. 'linear' or 'spline'. TODO 'harmfit'

    **kwargs:

        marker : int [None]
            Marker for the resulting triangle cells after mesh generation.
        markerPosition : floats [x, y] [0.0, 0.0]
            Position (absolute) of the marker (works for both regions and
            holes)
        area : float [0]
            Maximum cell size for resulting triangles after mesh generation
        isHole : bool [False]
            The polygon will become a hole instead of a triangulation
        boundaryMarker : int [1]
            Marker for the resulting boundary edges
        leftDirection : bool [True]
            Rotational direction

    Returns
    -------
    poly : :gimliapi:`GIMLI::Mesh`
        The resulting polygon is a :gimliapi:`GIMLI::Mesh`.

    Examples
    --------
    >>>  # no need to import matplotlib. pygimli's show does
    >>> import pygimli as pg
    >>> import pygimli.meshtools as mt
    >>> p1 = mt.createPolygon([[0.0, 0.0], [1.0, 0.0], [1.0, 1.0]],
    ...                       isClosed=True, marker=3, area=0.1)
    >>> p2 = mt.createPolygon([[0.3, 0.15], [0.85, 0.15], [0.85, 0.7]],
    ...                       isClosed=True, isHole=True)
    >>> p3 = mt.createPolygon([[-0.1, 0.2], [-1.1, 0.2], [-1.1, 1.2], [-0.1, 1.2]],
    ...                       isClosed=True, addNodes=3, marker=2)
    >>> p4 = mt.createPolygon([[-0.1, 0.2], [-1.1, 0.2], [-1.1, 1.2], [-0.1, 1.2]],
    ...                       isClosed=True, addNodes=5, interpolate='spline',
    ...                       marker=4)
    >>> ax, _ = pg.show(mt.mergePLC([p1, p2, p3, p4]), showNodes=True)
    >>> pg.wait()
    """
    poly = pg.Mesh(dim=2, isGeometry=True)

    if addNodes > 0:
        if isClosed:
            verts = np.array(verts)
            verts = np.vstack([verts, verts[0]])

        tV = pg.utils.cumDist(verts)
        tI = []

        for i, t in enumerate(tV[0:len(tV)-1]):
            tI.append(t)
            for j in range(addNodes):
                dt = (tV[i+1]-tV[i]) / (addNodes+1)
                tI.append(tV[i] + dt*(j+1))

        if not isClosed:
            tI.append(tV[-1])

        verts = pg.meshtools.interpolate(verts, tI,
                                         method=interpolate,
                                         periodic=isClosed)

    if kwargs.pop("leftDirection", False):
        for v in verts[::-1]:
            if isinstance(v, float) or isinstance(v, int):
                poly.createNodeWithCheck([v, 0], warn=True)
            else:
                poly.createNodeWithCheck(v, warn=True)
    else:
        for v in verts:
            if isinstance(v, float) or isinstance(v, int):
                poly.createNodeWithCheck([v, 0], warn=True)
            else:
                poly.createNodeWithCheck(v, warn=True)


    _polyCreateDefaultEdges(poly, isClosed=isClosed,
                            boundaryMarker=kwargs.pop('boundaryMarker', 1))

    if isClosed:
        setPolyRegionMarker(poly, **kwargs)

    return poly


def mergePLC(plcs, tol=1e-3):
    """Merge multiply polygons.

    Merge multiply polygons into a single polygon.
    Common nodes and common edges will be checked and removed.
    When a node touches an edge, the edge will be splited.

    3D only OOC with polytools

    TODO:
        * Crossing or Node/Edge intersections will NOT be
        recognized yet.
        * Edge on Node touch

    Parameters
    ----------
    plcs: [:gimliapi:`GIMLI::Mesh`]
        List of PLC that want to be merged into one new PLC

    tol : double
        Tolerance to check for duplicated nodes. [1e-3]

    Returns
    -------
    plc : :gimliapi:`GIMLI::Mesh`
        The resulting polygon is a :gimliapi:`GIMLI::Mesh`.

    Examples
    --------
    >>>  # no need to import matplotlib. pygimli's show does
    >>> import pygimli.meshtools as mt
    >>> from pygimli.mplviewer import drawMesh
    >>> world = mt.createWorld(start=[-10, 0], end=[10, -10], marker=1)
    >>> c1 = mt.createCircle([-1, -4], radius=1.5, area=0.1,
    ...                       marker=2, segments=5)
    >>> c2 = mt.createCircle([-6, -5], radius=[1.5, 3.5], isHole=1)
    >>> r1 = mt.createRectangle(pos=[3, -5], size=[2, 2], marker=3)
    >>> r2 = mt.createRectangle(start=[4, -4], end=[6, -6],
    ...                          marker=4, area=0.1)
    >>> plc = mt.mergePLC([world, c1, c2, r1, r2])
    >>> fig, ax = pg.plt.subplots()
    >>> drawMesh(ax, plc)
    >>> drawMesh(ax, mt.createMesh(plc))
    >>> pg.wait()
    """
    if plcs[0].dim() == 3:

        tmp = pg.optImport('tempfile')
        names = []
        for p in plcs:
            _, namePLC = tmp.mkstemp(suffix='.poly')
            pg.meshtools.exportPLC(p, namePLC)
            names.append(namePLC)

        for n in names[1:]:
            syscal = 'polyMerge {0} {1} {0}'.format(names[0], n)
            pg.debug(syscal)
            os.system(syscal)

        plc = readPLC(names[0])

        for n in names:
            try:
                pg.debug('Remove:', n)
                os.remove(n)
            except:
                print("can't remove:", n)

        return plc

    ## handle 2D geometries
    plc = pg.Mesh(dim=2, isGeometry=True)

    for p in plcs:
        nodes = []
        for n in p.nodes():
            nn = plc.createNodeWithCheck(n.pos(), tol,
                                         warn=False, edgeCheck=True)
            if n.marker() != 0:
                nn.setMarker(n.marker())
            nodes.append(nn)

        for e in p.boundaries():
            plc.createEdge(nodes[e.node(0).id()], nodes[e.node(1).id()],
                            e.marker())

        if len(p.regionMarker()) > 0:
            for rm in p.regionMarker():
                plc.addRegionMarker(rm)

        if len(p.holeMarker()) > 0:
            for hm in p.holeMarker():
                plc.addHoleMarker(hm)

    return plc

def mergePLC3D(plcs, tol=1e-3):
    """Experimental replacement for polyMerge. Don't expect to much.
    """
    if len(plcs) < 2:
        pg.critical("Give at least 2 plcs.")

    if plcs[0].dim() != 3:
        pg.warn("2D poly found. redirect to mergePLC")
        return mergePLC(plcs, tol)

    # first try. merge all into p0 = plcs[0]
    #  * will only work if all faces of plcs[1:] does not match any face of p0
    #  * or all matching plcs[1:] are lie completely within p0

    p0 = pg.Mesh(plcs[0])

    for p in plcs[1:]:
        for b in p.boundaries():
            p0.copyBoundary(b)

        if len(p.regionMarker()) > 0:
            for rm in p.regionMarker():
                p0.addRegionMarker(rm)

        for hm in p.holeMarker():
            p0.addHoleMarker(hm)

    return p0


def createParaDomain2D(*args, **kwargs):
    """API change here .. use createParaMeshPLC instead."""
    pg.deprecated("createParaDomain2D: API change: use createParaMeshPLC instead")
    return createParaMeshPLC(*args, **kwargs)


def createParaMeshPLC(sensors, paraDX=1, paraDepth=0, paraBoundary=2,
                      paraMaxCellSize=0.0, boundary=-1, boundaryMaxCellSize=0,
                      balanceDepth=True,
                      isClosed=False, addNodes=1, **kwargs):
    """Create a PLC mesh for an inversion parameter mesh.

    Create a PLC mesh for an inversion parameter mesh with for a given list of
    sensor positions. Sensor positions are assumed to lie on the surface and
    must be sorted and unique.

    You can create a parameter mesh without sensors if you just set [xmin,
    xmax] as sensors.

    The PLC is a :gimliapi:`GIMLI::Mesh` and contain nodes, edges and two
    region markers, one for the parameters domain (marker=2) and a larger
    boundary around the outside (marker=1)

    TODO:
        * additional topo points
        * spline interpolations between sensorpoints or addpoints for non closed
        * subsurface sensors (partly .. see example)

    Parameters
    ----------
    sensors : [RVector3] | DataContainer with sensorPositions() | [xmin, xmax]
        Sensor positions. Must be sorted and unique in positive x direction.
        Depth need to be y-coordinate.

    paraDX : float [1]
        Relativ distance for refinement nodes between two sensors (1=none),
        e.g., 0.5 means 1 additional node between two neighboring sensors
        e.g., 0.33 means 2 additional equidistant nodes between two sensors

    paraDepth : float, optional
        Maximum depth for parametric domain, 0 (default) means 0.4 * maximum
        sensor range.
    balanceDepth: bool [True]
        Equal depth for the parametric domain.

    paraBoundary : float, optional
        Margin for parameter domain in absolute sensor distances. 2 (default).

    paraMaxCellSize: double, optional
        Maximum size for parametric size in m*m

    boundaryMaxCellSize: double, optional
        Maximum cells size in the boundary region in m*m

    boundary : float, optional
        Boundary width to be appended for domain prolongation in absolute
        para domain width.
        Values lover 0 force the boundary to be 4 times para domain width.

    isClosed : bool [False]
        Create a closed geometry from sensor positions.
        Region marker is 1. Boundary marker is -1 (homogeneous Neumann)

    addNodes : int [1]
        Number of additional nodes to be added equidistant between sensors.

    Returns
    -------
    poly: :gimliapi:`GIMLI::Mesh`
        piecewise linear complex (PLC) containing nodes and edges

    Examples
    --------
    >>>  # no need to import matplotlib. pygimli's show does
    >>> import pygimli as pg
    >>> import pygimli.meshtools as plc
    >>> # Create the simplest paramesh PLC with a para box of 10 m without
    >>> # sensors
    >>> p = plc.createParaMeshPLC([0,10])
    >>> # you can add subsurface sensors now with
    >>> for z in range(1,4):
    ...     n = p.createNode((5,-z), -99)
    >>> ax,_ = pg.show(p)
    """
    if isClosed:
        plc = createPolygon(sensors, isClosed=True, addNodes=addNodes,
                            boundaryMarker=-1, marker=1,
                            area=paraMaxCellSize, **kwargs)
        return plc

    noSensors = False
    if hasattr(sensors, 'sensorPositions'):  # obviously a DataContainer type
        sensors = sensors.sensorPositions()
    elif isinstance(sensors, np.ndarray):
        if sensors.ndim == 1:
            sensors = [pg.RVector3(s, 0) for s in sensors]
        else:  # assume 2d array with 2 or 3 values per item
            sensors = [pg.RVector3(s) for s in sensors]
    elif isinstance(sensors, list):
        if len(sensors) == 2:
            # guess we have just a desired Pbox with
            sensors = [pg.RVector3(sensors[0], 0.0),
                       pg.RVector3(sensors[1], 0.0)]
            noSensors = True
            paraBoundary = 0

    eSpacing = kwargs.pop('eSpacing', sensors[0].distance(sensors[1]))

    iz = 1
    xmin, ymin, zmin = sensors[0][0], sensors[0][1], sensors[0][2]
    xmax, ymax, zmax = xmin, ymin, zmin
    for e in sensors:
        xmin = min(xmin, e[0])
        xmax = max(xmax, e[0])
        ymin = min(ymin, e[1])
        ymax = max(ymax, e[1])
        zmin = min(zmin, e[2])
        zmax = max(zmax, e[2])

    if abs(ymin) < 1e-8 and abs(ymax) < 1e-8:
        iz = 2

    paraBound = eSpacing * paraBoundary

    if paraDepth == 0:
        paraDepth = 0.4 * (xmax - xmin)

    poly = pg.Mesh(dim=2, isGeometry=True)
    # define para domain without surface
    n1 = poly.createNode([xmin - paraBound, sensors[0][iz]])
    if balanceDepth:
        bD = min(sensors[0][iz] - paraDepth, sensors[0][iz] - paraDepth)
        n2 = poly.createNode([xmin - paraBound, bD])
        n3 = poly.createNode([xmax + paraBound, bD])
    else:
        n2 = poly.createNode([xmin - paraBound, sensors[0][iz] - paraDepth])
        n3 = poly.createNode([xmax + paraBound, sensors[-1][iz] - paraDepth])
    n4 = poly.createNode([xmax + paraBound, sensors[-1][iz]])

    if boundary < 0:
        boundary = 4

    bound = abs(xmax - xmin) * boundary
    if bound > paraBound:
        # define world without surface
        n11 = poly.createNode(n1.pos() - [bound, 0.])
        n12 = poly.createNode(n11.pos() - [0., bound + paraDepth])
        n14 = poly.createNode(n4.pos() + [bound, 0.])
        n13 = poly.createNode(n14.pos() - [0., bound + paraDepth])

        poly.createEdge(n1, n11, pg.core.MARKER_BOUND_HOMOGEN_NEUMANN)
        poly.createEdge(n11, n12, pg.core.MARKER_BOUND_MIXED)
        poly.createEdge(n12, n13, pg.core.MARKER_BOUND_MIXED)
        poly.createEdge(n13, n14, pg.core.MARKER_BOUND_MIXED)
        poly.createEdge(n14, n4, pg.core.MARKER_BOUND_HOMOGEN_NEUMANN)
        poly.addRegionMarker(n12.pos() + [1e-3, 1e-3], 1, boundaryMaxCellSize)

    poly.createEdge(n1, n2, 1)
    poly.createEdge(n2, n3, 1)
    poly.createEdge(n3, n4, 1)
    poly.addRegionMarker(n2.pos() + [1e-3, 1e-3], 2, paraMaxCellSize)

    # define surface
    nSurface = []
    nSurface.append(n1)
    if paraDX == 0.0:
        paraDX = 1.0

    if not noSensors:
        for i, e in enumerate(sensors):
            if iz == 2:
                e.rotateX(-math.pi / 2)
            if paraDX >= 0.5:
                nSurface.append(poly.createNode(e, pg.core.MARKER_NODE_SENSOR))
                if i < len(sensors) - 1:
                    e1 = sensors[i + 1]
                    if iz == 2:
                        e1.rotateX(-math.pi / 2)
                    nSurface.append(poly.createNode((e + e1) * 0.5))
                # print("Surface add ", e, el, nSurface[-2].pos(),
                #        nSurface[-1].pos())
            elif paraDX < 0.5:
                if i > 0:
                    e1 = sensors[i - 1]
                    if iz == 2:
                        e1.rotateX(-math.pi / 2)
                    nSurface.append(poly.createNode(e - (e - e1) * paraDX))
                nSurface.append(poly.createNode(e, pg.core.MARKER_NODE_SENSOR))
                if i < len(sensors) - 1:
                    e1 = sensors[i + 1]
                    if iz == 2:
                        e1.rotateX(-math.pi / 2)
                    nSurface.append(poly.createNode(e + (e1 - e) * paraDX))
                # print("Surface add ", nSurface[-3].pos(), nSurface[-2].pos(),
                #        nSurface[-1].pos())
    nSurface.append(n4)

    for i in range(len(nSurface) - 1, 0, -1):
        poly.createEdge(nSurface[i], nSurface[i - 1],
                        pg.core.MARKER_BOUND_HOMOGEN_NEUMANN)

    return poly


def readPLC(filename, comment='#'):
    r"""Generic PLC reader.

    Read 2D :term:`Triangle` or 3D :term:`Tetgen` PLC files.

    Parameters
    ----------
    filename: string
        Filename *.poly

    comment: string ('#')
        String containing all characters that define a comment line. Identified
        lines will be ignored during import.

    Returns
    -------
    poly :
        :gimliapi:`GIMLI::Mesh`
    """
    with open(filename, 'r') as fi:
        content = fi.readlines()

    # Filter comment lines
    comment_lines = []
    for i, line in enumerate(content):
        if line[0] in comment:
            comment_lines.append(i)
    for j in comment_lines[::-1]:
        del(content[j])

    # Read header
    headerLine = content[0].split('\r\n')[0].split()

    if len(headerLine) != 4:
        raise Exception("Format unknown! header size != 4", headerLine)

    fromOne = 0
    nVerts = int(headerLine[0])
    dimension = int(headerLine[1])
    nPointsAttributes = int(headerLine[2])
    haveNodeMarker = int(headerLine[3])

    poly = pg.Mesh(dim=dimension, isGeometry=False)
    # isGeometry forces expensive checks .. we assume the plc is valid so we set
    # this flag in the end

    # Nodes section
    for i in range(nVerts):
        row = content[1 + i].split('\r\n')[0].split()

        if len(row) == (1 + dimension + nPointsAttributes + haveNodeMarker):
            if i == 0:
                fromOne = int(row[0])
            if dimension == 2:
                n = poly.createNode((float(row[1]), float(row[2])))
            elif dimension == 3:
                n = poly.createNode((float(row[1]), float(row[2]),
                                     float(row[3])))
            if haveNodeMarker:
                n.setMarker(int(row[-1]))

        else:
            print(i, len(row), row,
                  (1 + dimension + nPointsAttributes + haveNodeMarker))
            raise Exception("Poly file seams corrupt: node section line: " +
                            content[1 + i])

    # Segment section
    row = content[1 + nVerts].split()

    if len(row) != 2:
        raise Exception("Format unknown for segment section " + row)

    nSegments = int(row[0])
    haveBoundaryMarker = int(row[1])

    if dimension == 2:
        for i in range(nSegments):
            row = content[2 + nVerts + i].split()

            if len(row) == (3 + haveBoundaryMarker):
                marker = 0
                if haveBoundaryMarker:
                    marker = int(row[3])

                poly.createEdge(
                    poly.node(int(row[1]) - fromOne),
                    poly.node(int(row[2]) - fromOne), marker)
    else:
        segment_offset = 0
        for i in range(nSegments):
            row = content[2 + nVerts + i + segment_offset].split()
            numBounds = int(row[0])
            numHoles = int(row[1])
            # if numHoles != '0':
            #     pg.error("Can't handle 3D faces with holes yet")
            marker = 0
            if haveBoundaryMarker:
                marker = int(row[2])

            face = None
            for k in range(numBounds):
                boundRow = content[2 + nVerts + i + segment_offset + 1]\
                    .split()
                # nNodes = int(boundRow[0])
                nodeIdx = [int(_b) for _b in boundRow[1:]]

                if k == 0:
                    face = poly.createPolygonFace(poly.nodes(nodeIdx),
                                           marker=marker, check=True)
                else:
                    if len(nodeIdx) == 2:
                        if nodeIdx[0] == nodeIdx[1]:
                            face.addSecondaryNode(poly.node(nodeIdx[0]))
                    else:
                        face.addSubface(nodeIdx)

                segment_offset += 1

            for k in range(numHoles):
                r = content[2 + nVerts + i + segment_offset + 1]\
                    .split()
                face.addHoleMarker([float(hm) for hm in r[1:]])

                segment_offset += 1

        nSegments += segment_offset

    # Hole section
    row = content[2 + nVerts + nSegments].split()

    if len(row) != 1:
        raise Exception("Format unknown for hole section " + row)

    nHoles = int(row[0])
    for i in range(nHoles):
        row = content[3 + nVerts + nSegments + i].split()
        if len(row) == 3:
            poly.addHoleMarker([float(row[1]), float(row[2])])
        elif len(row) == 4 and dimension == 3:
            poly.addHoleMarker([float(row[1]), float(row[2]), float(row[3])])
        else:
            raise Exception("Poly file seams corrupt: hole section line (3):" +
                            row + " : " + str(i) + " " + str(len(row)))

    if (3 + nVerts + nSegments + nHoles) < len(content):
        # Region section
        row = content[3 + nVerts + nSegments + nHoles].split()

        if len(row) != 1:
            raise Exception("Format unknown for region section " + row)

        nRegions = int(row[0])

        for i in range(nRegions):
            row = content[4 + nVerts + nSegments + nHoles + i].split()
            if len(row) == 5:
                poly.addRegionMarker([float(row[1]), float(row[2])],
                                     marker=int(float(row[3])),
                                     area=float(row[4]))
            elif len(row) == 6 and dimension == 3:
                poly.addRegionMarker([float(row[1]), float(row[2]),
                                      float(row[3])],
                                     marker=int(float(row[4])),
                                     area=float(row[5]))
            else:
                raise Exception("Poly file seams corrupt: region section " +
                                "line (5): " + str(i) + " " + str(len(row)))

    poly.setGeometry(True)
    return poly


def exportPLC(poly, fname, **kwargs):
    r"""General writer to save piece-wise linear complex (PLC) as poly file.

    Choose from poly.dimension() and forward appropriate to
    :gimliapi:`GIMLI::Mesh::exportAsTetgenPolyFile`
    and :py:mod:`pygimli.meshtools.writeTrianglePoly`

    Parameters
    ----------
    poly : :gimliapi:`GIMLI::Mesh`
        The polygon to be written.

    fname : string
        Filename of the file to write (\\*.n, \\*.e).

    Examples
    --------
    >>> import pygimli as pg
    >>> import tempfile, os
    >>> fname = tempfile.mktemp() # Create temporary string for filename.
    >>> world2d = pg.meshtools.createWorld(start=[-10, 0], end=[20, -10])
    >>> pg.meshtools.exportPLC(world2d, fname)
    >>> read2d = pg.meshtools.readPLC(fname)
    >>> print(read2d)
    Mesh: Nodes: 4 Cells: 0 Boundaries: 4
    >>> world3d = pg.createGrid([0, 1], [0, 1], [-1, 0])
    >>> pg.meshtools.exportPLC(world3d, fname)
    >>> os.remove(fname)
    """
    if poly.dimension() == 2:
        exportTrianglePoly(poly, fname, **kwargs)
    else:
        exportTetgenPoly(poly, fname, **kwargs)


def writePLC(*args, **kwargs):
    """
    Backward compatibility.
    Please use :py:mod:`pygimli.meshtools.exportPLC`.
    """
    pg.deprecated('use exportPLC') #16.08.2019
    return exportPLC(*args, **kwargs)


def exportTrianglePoly(poly, fname, float_format='.15e'):
    r"""Write :term:`Triangle` poly.

    Write :term:`Triangle` :cite:`Shewchuk96b` ASCII file.
    See: ://www.cs.cmu.edu/~quake/triangle.html

    Parameters
    ----------
    poly : :gimliapi:`GIMLI::Mesh`
        mesh PLC holding nodes, edges, holes & regions

    fname : string
        Filename of the file to read (\\*.n, \\*.e)

    float_format : string
        format string for floats according to str.format()

    verbose : boolean [False]
        Be verbose during import.
    """
    if float_format[0] != '{':
        pfmt = '{:' + float_format + '}'
    else:
        pfmt = float_format
    with open(fname, 'w') as fid:
        fid.write('{:d}\t2\t0\t1\n'.format(poly.nodeCount()))
        nm = poly.nodeMarkers()
        bm = poly.boundaryMarkers()

        fmt = '{:d}' + ('\t' + pfmt) * 2 + '\t{:d}\n'
        for i, p in enumerate(poly.positions()):
            fid.write(fmt.format(i, p.x(), p.y(), nm[i]))
        fid.write('{:d}\t1\n'.format(poly.boundaryCount()))

        for i, b in enumerate(poly.boundaries()):
            fid.write('{:d}\t{:d}\t{:d}\t{:d}\n'.format(i, b.node(0).id(),
                                                        b.node(1).id(), bm[i]))
        fid.write('{:d}\n'.format(len(poly.holeMarker())))

        fmt = '{:d}' + ('\t' + pfmt) * 2 + '\n'
        for i, h in enumerate(poly.holeMarker()):
            fid.write(fmt.format(i, h.x(), h.y()))
        fid.write('{:d}\n'.format(len(poly.regionMarker())))

        fmt = '{:d}' + ('\t' + pfmt) * 3 + '\t{:.15e}\n'
        for i, r in enumerate(poly.regionMarker()):
            fid.write(fmt.format(i, r.x(), r.y(), r.marker(), r.area()))

    return


def writeTrianglePoly(*args, **kwargs):
    """ Backward compatibility.
    Please use :py:mod:`pygimli.meshtools.exportTrianglePoly`.
    """
    return exportTrianglePoly(*args, **kwargs)


def exportTetgenPoly(poly, filename, float_format='.12e', **kwargs):
    r"""
    Writes a given piecewise linear complex (mesh/poly) into a Ascii file in
    :term:`Tetgen` .poly format.

    Parameters
    ----------
    filename: string
        Name in which the result will be written. The recommended file
        ending is '.poly'.

    poly: :gimliapi:`GIMLI::Mesh`
        Piecewise linear complex as :gimliapi:`GIMLI::Mesh` to be exported.

    float_format: format string ('.12e')
        Format that will be used to write float values in the Ascii file.
        Default is the exponential float form with a precision of 12 digits.

    kwargs:
        * extraBoundaries:
            Add additional polygons (#c42 still needed?)

    """
    if filename[-5:] != '.poly':
        filename = filename + '.poly'
    polytxt = ''
    sep = '\t'  # standard tab seperated file
    linesep = '\n'  # os.linesep does not work in mingwshell, testit!!
    assert poly.dim() == 3, 'Exit, only for 3D meshes.'
    boundary_marker = 1
    attribute_count = 0

    # Part 1/4: node list
    # intro line
    # <nodecount> <dimension (3)> <# of attributes> <boundary markers (0 or 1)>
    polytxt += '{0}{5}{1}{5}{2}{5}{3}{4}'.format(poly.nodeCount(), 3,
                                                 attribute_count,
                                                 boundary_marker,
                                                 linesep, sep)
    # loop over positions, attributes and marker(node)
    # <point idx> <x> <y> <z> [attributes] [boundary marker]
    point_str = '{:d}'  # index of the point
    for i in range(3):
        # coords as float with given precision
        point_str += sep + '{:%s}' % (float_format)
    point_str += sep + '{:d}' + linesep  # node marker
    for j, node in enumerate(poly.nodes()):
        fill = [node.id()]
        fill.extend([pos for pos in node.pos()])
        fill.append(node.marker())
        polytxt += point_str.format(*fill)

    # Part 2/4: boundary list
    # intro line
    # <# of facets> <boundary markers (0 or 1)>
    nBoundaries = poly.boundaryCount()
    # look for extra boundaries present in either the PLC or in kwargs
    extraBoundaries = []
    if 'extraBoundaries' in kwargs:
        extraBoundaries += kwargs.pop('extraBoundaries', [])

    if hasattr(poly, 'extraBoundaries'):
        extraBoundaries += poly.extraBoundaries

    if len(extraBoundaries) > 0:
        print("Detected ", len(extraBoundaries), " extra boundaries!")

    nBoundaries += len(extraBoundaries)
    polytxt += '{0:d}{2}1{1}'.format(nBoundaries, linesep, sep)
    # loop over facets, each facet can contain an arbitrary number of holes
    # and polygons, in our case, there is always one polygon per facet.

    hole_str = '{:d}'
    for m in range(3):
        hole_str += sep + '{:%s}' % float_format

    hole_str += linesep

    for bound in poly.boundaries():
        # one line per facet
        # <# of polygons> [# of holes] [boundary marker]
        try:
            nSubs = bound.subfaceCount()
        except:
            nSubs = 0
        try:
            nHoles = len(bound.holeMarkers())
        except:
            nHoles = 0

        npolys = 1 + nSubs + len(bound.secondaryNodes())
        polytxt += '{3}{2}{4}{2}{0:d}{1}'.format(bound.marker(), linesep,
                                               sep, npolys, nHoles)
        # inner loop over polygons
        # <# of corners> <corner 1> <corner 2> ... <corner #>
        for l in range(1):
            poly_str = '{:d}'.format(bound.nodeCount())
            poly_str += sep + sep.join(['{:d}'.format(n) for n in bound.ids()])
            polytxt += '{0}{1}'.format(poly_str, linesep)

        # loop over subfaces
        for l in range(nSubs):
            sub = bound.subface(l)
            poly_str = '{:d}'.format(len(sub))
            poly_str += sep + sep.join(['{:d}'.format(n.id()) for n in sub])
            polytxt += '{0}{1}'.format(poly_str, linesep)

        # inner loop over holes
        if nHoles > 0:
            for n, hole in enumerate(bound.holeMarkers()):
                polytxt += hole_str.format(n, *hole)

        # not necessary yet ?! why is there an extra hole section?
        # because this is for 2D holes in facets only

        #loop over secondaryNodes add them as single points
        for l in range(len(bound.secondaryNodes())):
            ind = bound.secondaryNodes()[l].id()
            poly_str = '{:d}'.format(2)
            poly_str += sep + '{0:d} {0:d}'.format(ind)
            polytxt += '{0}{1}'.format(poly_str, linesep)

    # part 2b: extra boundaries that cannot be part of mesh class
    for nodes in extraBoundaries:
        # <# of polygons> [# of holes] [boundary marker]
        npolys = 1
        polytxt += '1{2}0{2}{0:d}{1}'.format(111, linesep, sep)
        # <# of corners> <corner 1> <corner 2> ... <corner #>
        poly_str = '{:d}'.format(len(nodes))
        for ind in nodes:
            poly_str += sep + '{:d}'.format(ind)

        polytxt += '{0}{1}'.format(poly_str, linesep)

    # part 3/4: hole list
    # intro line
    # <# of holes>
    holes = poly.holeMarker()
    polytxt += '{:d}{}'.format(len(holes), linesep)
    # loop over hole markers
    # <hole #> <x> <y> <z>

    for n, hole in enumerate(holes):
        polytxt += hole_str.format(n, *hole)

    # part 4/4: region attributes and volume constraints (optional)
    # intro line
    # <# of regions>
    regions = poly.regionMarker()
    polytxt += '{:d}{}'.format(len(regions), linesep)
    # loop over region markers
    # <region #> <x> <y> <z> <region number> <region attribute>
    region_str = '{:d}'
    for o in range(3):
        region_str += sep + '{:%s}' % (float_format)

    region_str += sep + '{:d}%s{:%s}' % (sep, float_format) + linesep
    for p, region in enumerate(regions):
        polytxt += region_str.format(p, region.x(), region.y(), region.z(),
                                     region.marker(),
                                     region.area())

    # writing file
    with open(filename, 'w') as out:
        out.write(polytxt)


def syscallTetgen(filename, quality=1.2, area=0, preserveBoundary=False,
                  verbose=False, tetgen='tetgen'):
    """Create a mesh with :term:`Tetgen` from file.

    Create a :term:`Tetgen` :cite:`Si2004` mesh from a PLC.

    Forwards to system call tetgen, which must be known to your system.

    Parameters
    ----------
    filename: str

    quality: float [1.2]
        Refines mesh (to improve mesh quality). [1.1 ... ]

    area: float [0.0]
        Maximum cell size (m³)

    preserveBoundary: bool [False]
        Preserve PLC boundary mesh

    verbose: bool [False]
        be verbose

    tetgen: str | path ['tetgen']
        Binary for tetgen. Given as complete path or simple the binary name
        if its known in the system path.

    Returns
    -------
    mesh : :gimliapi:`GIMLI::Mesh`
    """
    filebody = filename.replace('.poly', '')

    ##tetgen -pazVAC -q1.2 $MESH
    # test -O2
    syscal = tetgen + ' -pzAC'

    if area > 0:
        syscal += 'a' + str(area)
    else:
        syscal += 'a'

    syscal += 'q' + str(quality)

    if not verbose:
        syscal += 'Q'
    else:
        pass
        #syscal += 'V'

    if preserveBoundary:
        syscal += 'Y'

    syscal += ' ' + filebody + '.poly'

    if verbose:
        print(syscal)
    pg.debug(syscal)

    system(syscal)

    if os.path.isfile(filebody + '.1.node'):
        system('meshconvert -it -BD -o ' + filebody + ' ' + filebody + '.1')
        try:
            os.remove(filebody + '.1.node')
            os.remove(filebody + '.1.ele')
            os.remove(filebody + '.1.face')
        except BaseException as e:
            print(e)
    else:
        system('meshconvert -it -BD -o ' + filebody + ' ' + filebody + '-1')
        try:
            os.remove(filebody + '-1.node')
            os.remove(filebody + '-1.ele')
            os.remove(filebody + '-1.face')
        except BaseException as e:
            print(e)

    mesh = pg.Mesh(filebody)
    return mesh


def polyCreateWorld(filename, x=None, depth=None, y=None, marker=0,
                    maxCellSize=0, verbose=True):
    """Create the PLC of a default world.

    Create the PLC of a default world.

    Out of core wrapper for dcfemlib::polytools::polyCreateWorld

    # TODO need to be converted to the pyhon only tools.

    Parameters
    ----------

    Returns
    -------
    """
    if depth is None:
        print("Please specify worlds depth.")
        return

    if x is None:
        print("Please specify worlds x dimension.")
        return

    dimension = 3
    z = depth

    if y is None:
        dimension = 2

    syscal = 'polyCreateWorld -d ' + str(dimension) \
        + ' -x ' + str(x) \
        + ' -y ' + str(y) \
        + ' -z ' + str(z) \
        + ' -m ' + str(marker) \

    if maxCellSize > 0:
        syscal += " -a " + str(maxCellSize)

    syscal = syscal + ' ' + filename

    if verbose:
        print(syscal)

    os.system(syscal)


def createFacet(mesh, boundaryMarker=None, verbose=True):
    """Create a coplanar PLC of a 2d mesh or poly

    TODO:
    * mesh with cell into plc with boundaries
    * poly account for inner edges

    """
    if mesh.dimension() != 2:
        pg.error("need two dimensional mesh or poly")

    if mesh.cellCount() > 0:
        pg.critical("Implementme")

    poly = pg.Mesh(dim=3, isGeometry=True)

    nodes = [poly.createNode(n.pos()).id() for n in mesh.nodes()]

    if boundaryMarker is None:
        for rm in mesh.regionMarker():
            boundaryMarker = rm.marker()
            continue

    b = poly.createBoundary(nodes, marker=boundaryMarker or 0)

    for h in mesh.holeMarker():
        b.addHoleMarker(h)

    return poly


def createCube(size=[1.0, 1.0, 1.0],
               pos=None, rot=None, boundaryMarker=0, **kwargs):
    """Create cube PLC as geometrie definition.

    Parameters
    ----------
    size : [x, y, z]
        x, y, and z-size of the cube. Default = [1.0, 1.0, 1.0] in m
    pos : pg.Pos [None]
        The center position, default is at the origin.
    rot : pg.Pos [None]
        Rotate on the center.
    boundaryMarker : int[0]
        Boundary marker for the resulting faces.

    ** kwargs:
        Marker related arguments:
        See :py:mod:`pygimli.meshtools.polytools.setPolyRegionMarker`

    Examples
    --------
    >>> import pygimli.meshtools as mt
    >>> cube = mt.createCube()
    >>> print(cube)
    Mesh: Nodes: 8 Cells: 0 Boundaries: 6
    >>> cube = mt.createCube([10, 10, 1])
    >>> print(cube.bb())
    [[-5.0, -5.0, -0.5], [5.0, 5.0, 0.5]]
    >>> cube = mt.createCube([10, 10, 1], pos=[-4.0, 0.0, 0.0])
    >>> print(pg.center(cube.positions()))
    RVector3: (-4.0, 0.0, 0.0)

    Returns
    -------
    poly : :gimliapi:`GIMLI::Mesh`
        The resulting polygon is a :gimliapi:`GIMLI::Mesh`.

    """
    poly = pg.Mesh(3, isGeometry=True)

    for y in [-0.5, 0.5]:
        poly.createNode(-0.5, y, -0.5)
        poly.createNode( 0.5, y, -0.5)
        poly.createNode( 0.5, y,  0.5)
        poly.createNode(-0.5, y,  0.5)

    faces = [[4, 5, 1, 0],
             [5, 6, 2, 1],
             [6, 7, 3, 2],
             [7, 4, 0, 3],
             [0, 1, 2, 3],
             [7, 6, 5, 4],]

    for f in faces:
        poly.createPolygonFace(poly.nodes(f), marker=boundaryMarker)

    poly.scale(size)

    if rot is not None:
        poly.rotate(rot)

    if pos is not None:
        poly.translate(pos)

    setPolyRegionMarker(poly, **kwargs)

    return poly

def extrude(p2, z=-1.0, boundaryMarker=0, **kwargs):
    """Create 3D body by extruding a closed 2D poly into z direction
    
    Parameters
    ----------
    p2 : :gimliapi:`GIMLI::Mesh`
        2D geometry

    z : float [-1.0]
        2D geometry

    Other Parameters
    ----------------
    ** kwargs:
        Marker related arguments:
        See :py:mod:`pygimli.meshtools.polytools.setPolyRegionMarker`
    
    Returns
    -------
    poly : :gimliapi:`GIMLI::Mesh`
        The resulting polygon is a :gimliapi:`GIMLI::Mesh`.
    """
    if p2.dimension() != 2:
        pg.error("need two dimensional mesh or poly")

    if p2.cellCount() > 0:
        pg.critical("Implementme")
        

    poly = pg.Mesh(3, isGeometry=True)
    top = []
    for n in p2.nodes():
        top.append(poly.createNode(n.pos()).id())

    bot = []
    for n in p2.nodes():
        bot.append(poly.createNode(n.pos() + [0.0, 0.0, z]).id())
    N = len(top)

    poly.createPolygonFace(poly.nodes(top), marker=boundaryMarker)
    poly.createPolygonFace(poly.nodes(bot[::-1]), marker=boundaryMarker)

    for i in range(len(top)):
        poly.createPolygonFace(poly.nodes([i, N + i, N + (i + 1)%N, (i+1)%N]), 
                               marker=boundaryMarker)

    setPolyRegionMarker(poly, **kwargs)

    return poly

def createCylinder(radius=1, height=1, nSegments=8,
                   pos=None, rot=None, boundaryMarker=0, **kwargs):
    """Create plc of a cylinder.

    Out of core wrapper for dcfemlib::polytools.

    Note, there is a bug in the old polytools which ignores the area settings
    for marker == 0.

    Parameters
    ----------
    radius : float
        Radius of the cylinder.

    height : float
        Height of the cylinder

    nSegments : int [8]
        Number of segments of the cylinder.

    pos : pg.Pos [None]
        The center position, default is at the origin.

    Other Parameters
    ----------------
    ** kwargs:
        Marker related arguments:
        See :py:mod:`pygimli.meshtools.polytools.setPolyRegionMarker`

    Returns
    -------
    poly : :gimliapi:`GIMLI::Mesh`
        The resulting polygon is a :gimliapi:`GIMLI::Mesh`.

    """
<<<<<<< HEAD
    marker = kwargs.pop('marker', 1)
    tmp = pg.optImport('tempfile')

    _, namePLC = tmp.mkstemp(suffix='.poly')

    pg.debug("Create temporary file:", namePLC)
    syscal = 'polyCreateCube -Z '  \
        + ' -s ' + str(nSegments)

    syscal = syscal + ' ' + namePLC
    pg.debug(syscal)
    os.system(syscal)
    poly = readPLC(namePLC)

    try:
        os.remove(namePLC)
    except Exception as e:
        pg.error("can't remove:", namePLC)

    # defaul settings
    for b in poly.boundaries():
        b.setMarker(boundaryMarker)

    poly.scale([radius*2, radius*2, height])

=======
    circ = createCircle(radius=radius, segments=nSegments)
    poly = extrude(circ, z=height, boundaryMarker=boundaryMarker)
    # move it to z=0
    poly.translate([0.0, 0.0, -height/2])

>>>>>>> d52e6791
    if rot is not None:
        c = pg.center(poly.positions())
        poly.translate(-c)
        poly.rotate(rot)
        poly.translate(c)

    if pos is not None:
        poly.translate(pos)
    
    return poly


if __name__ == "__main__":
    pass<|MERGE_RESOLUTION|>--- conflicted
+++ resolved
@@ -1539,7 +1539,7 @@
 
 def extrude(p2, z=-1.0, boundaryMarker=0, **kwargs):
     """Create 3D body by extruding a closed 2D poly into z direction
-    
+
     Parameters
     ----------
     p2 : :gimliapi:`GIMLI::Mesh`
@@ -1553,7 +1553,7 @@
     ** kwargs:
         Marker related arguments:
         See :py:mod:`pygimli.meshtools.polytools.setPolyRegionMarker`
-    
+
     Returns
     -------
     poly : :gimliapi:`GIMLI::Mesh`
@@ -1564,7 +1564,7 @@
 
     if p2.cellCount() > 0:
         pg.critical("Implementme")
-        
+
 
     poly = pg.Mesh(3, isGeometry=True)
     top = []
@@ -1580,7 +1580,7 @@
     poly.createPolygonFace(poly.nodes(bot[::-1]), marker=boundaryMarker)
 
     for i in range(len(top)):
-        poly.createPolygonFace(poly.nodes([i, N + i, N + (i + 1)%N, (i+1)%N]), 
+        poly.createPolygonFace(poly.nodes([i, N + i, N + (i + 1)%N, (i+1)%N]),
                                marker=boundaryMarker)
 
     setPolyRegionMarker(poly, **kwargs)
@@ -1622,39 +1622,11 @@
         The resulting polygon is a :gimliapi:`GIMLI::Mesh`.
 
     """
-<<<<<<< HEAD
-    marker = kwargs.pop('marker', 1)
-    tmp = pg.optImport('tempfile')
-
-    _, namePLC = tmp.mkstemp(suffix='.poly')
-
-    pg.debug("Create temporary file:", namePLC)
-    syscal = 'polyCreateCube -Z '  \
-        + ' -s ' + str(nSegments)
-
-    syscal = syscal + ' ' + namePLC
-    pg.debug(syscal)
-    os.system(syscal)
-    poly = readPLC(namePLC)
-
-    try:
-        os.remove(namePLC)
-    except Exception as e:
-        pg.error("can't remove:", namePLC)
-
-    # defaul settings
-    for b in poly.boundaries():
-        b.setMarker(boundaryMarker)
-
-    poly.scale([radius*2, radius*2, height])
-
-=======
     circ = createCircle(radius=radius, segments=nSegments)
     poly = extrude(circ, z=height, boundaryMarker=boundaryMarker)
     # move it to z=0
     poly.translate([0.0, 0.0, -height/2])
 
->>>>>>> d52e6791
     if rot is not None:
         c = pg.center(poly.positions())
         poly.translate(-c)
@@ -1663,7 +1635,7 @@
 
     if pos is not None:
         poly.translate(pos)
-    
+
     return poly
 
 
