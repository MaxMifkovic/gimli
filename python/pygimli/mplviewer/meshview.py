--- conflicted
+++ resolved
@@ -251,7 +251,7 @@
         corresponding `mesh`.
     tri : boolean, optional
         use MPL tripcolor (experimental)
-    **kwargs : Additonal keyword arguments
+    **kwargs : Additional keyword arguments
         Will be forwarded to the draw functions and matplotlib methods,
         respectively.
 
@@ -275,13 +275,15 @@
     <matplotlib.collections.PolyCollection object at ...>
     """
     if mesh.nodeCount() == 0:
-        raise "drawModel: The mesh is empty."
+        pg.error("drawModel: The mesh is empty.", mesh)
 
     if tri:
         gci = drawMPLTri(ax, mesh, data, cmap=cmap, **kwargs)
+
     else:
         gci = pg.mplviewer.createMeshPatches(ax, mesh, verbose=verbose,
                                              **kwargs)
+        ax.add_collection(gci)
 
         cMap = kwargs.pop('cMap', None)
         if cMap is not None:
@@ -293,24 +295,13 @@
             else:
                 gci.set_cmap(cmap)
 
-        #gci.set_antialiased(True)
-        #gci.set_linewidth(None)
-
-        #showMesh = kwargs.pop('showMesh', False)
-        #if grid or showMesh:
-        #gci.set_linewidth(0.3)
-        #gci.set_edgecolor("0.3")
-        #gci.set_edgecolor('face')
-        #gci.set_edgecolor(None)
-        #else:
-
         if data is None:
             data = pg.RVector(mesh.cellCount())
 
         if len(data) != mesh.cellCount():
             print(data, mesh)
-            print("INFO: drawModel have wrong data length .. " +
-                  " indexing data from cellMarkers()")
+            pg.info("drawModel have wrong data length .. " +
+                    " indexing data from cellMarkers()")
             viewdata = data(mesh.cellMarkers())
         else:
             viewdata = data
@@ -320,13 +311,22 @@
 
         pg.mplviewer.setMappableData(gci, viewdata, cMin=cMin, cMax=cMax,
                                      logScale=logScale)
+
+    #gci.set_antialiased(False)
+    #gci.set_linewidth(0.0)
+
+    gci.set_linewidth(0.5)
+    gci.set_edgecolor('face')
 
     if xlabel is not None:
         ax.set_xlabel(xlabel)
     if ylabel is not None:
         ax.set_ylabel(ylabel)
 
-    ax.set_aspect('equal')
+    if kwargs.pop('fitView', True):
+        ax.set_xlim(mesh.xmin(), mesh.xmax())
+        ax.set_ylim(mesh.ymin(), mesh.ymax())
+        ax.set_aspect('equal')
 
     updateAxes_(ax)
     return gci
@@ -378,7 +378,7 @@
 
 
 def drawSelectedMeshBoundariesShadow(ax, boundaries, first='x', second='y',
-                                     color=(0.5, 0.5, 0.5, 1.0)):
+                                     color=(0.3, 0.3, 0.3, 1.0)):
     """Draw mesh boundaries as shadows into a given axes.
 
     Parameters
@@ -401,26 +401,12 @@
     polys = []
 
     for cell in boundaries:
-        polys.append(
-<<<<<<< HEAD
-            list(zip([getattr(cell.node(0), first)(),
-                      getattr(cell.node(1), first)(),
-                      getattr(cell.node(2), first)()],
-                     [getattr(cell.node(0), second)(),
-                      getattr(cell.node(1), second)(),
-                      getattr(cell.node(2), second)()])))
-=======
-            list(
-                zip([
-                    getattr(cell.node(0), first)(),
-                    getattr(cell.node(1), first)(),
-                    getattr(cell.node(2), first)()
-                ], [
-                    getattr(cell.node(0), second)(),
-                    getattr(cell.node(1), second)(),
-                    getattr(cell.node(2), second)()
-                ])))
->>>>>>> 1d6d82c5
+        polys.append(list(zip([getattr(cell.node(0), first)(),
+                               getattr(cell.node(1), first)(),
+                               getattr(cell.node(2), first)()],
+                              [getattr(cell.node(0), second)(),
+                               getattr(cell.node(1), second)(),
+                               getattr(cell.node(2), second)()])))
 
     collection = mpl.collections.PolyCollection(polys, antialiaseds=True)
 
@@ -481,17 +467,15 @@
         ax.set_xlim(mesh.xmin() - 0.05, mesh.xmax() + 0.05)
         ax.set_ylim(mesh.ymin() - 0.05, mesh.ymax() + 0.05)
 
-
 #    drawAA = True
 #    swatch = pg.Stopwatch(True)
     mesh.createNeighbourInfos()
 
     if not hideMesh:
-        linewidth = kwargs.pop('linewidth', 0.3)
         drawSelectedMeshBoundaries(ax,
                                    mesh.findBoundaryByMarker(0),
                                    color=(0.0, 0.0, 0.0, 1.0),
-                                   linewidth=linewidth)
+                                   linewidth=kwargs.pop('linewidth', 0.3))
 
     drawSelectedMeshBoundaries(ax,
                     mesh.findBoundaryByMarker(pg.MARKER_BOUND_HOMOGEN_NEUMANN),
@@ -502,10 +486,10 @@
 
     b0 = [b for b in mesh.boundaries() if b.marker() > 0]
     if useColorMap:
-        drawSelectedMeshBoundaries(ax, b0, color=None, linewidth=2)
+        drawSelectedMeshBoundaries(ax, b0, color=None, linewidth=1.5)
     else:
         drawSelectedMeshBoundaries(ax, b0, color=(0.0, 0.0, 0.0, 1.0),
-                                   linewidth=2)
+                                   linewidth=1.5)
 
     b4 = [b for b in mesh.boundaries() if b.marker() < -4]
     drawSelectedMeshBoundaries(ax, b4, color=(0.0, 0.0, 0.0, 1.0),
@@ -569,6 +553,7 @@
             kwargs["cMax"] = len(uniquemarkers) - 0.5
             kwargs.setdefault('data', np.arange(len(uniquemarkers))[uniqueidx])
             gci = drawModel(ax=ax, mesh=tmpMesh, **kwargs)
+
             if regionMarker:
                 cbar = createColorBar(gci, label="Region markers", **kwargs)
                 ticks = np.arange(len(uniquemarkers))
@@ -602,7 +587,6 @@
             ax.text(x, y, str(b.marker()), color="k", va="center", ha="center",
                     zorder=20, bbox=bbox_props, fontsize=9)
 
-
 #    p = mpl.collections.PatchCollection(eCircles, color=cols)
 #    ax.add_collection(p)
 
@@ -617,24 +601,18 @@
 def createMeshPatches(ax, mesh, verbose=True, **kwargs):
     """Utility function to create 2d mesh patches within a given ax."""
     if not mesh:
-        print("drawMeshBoundaries(ax, mesh): invalid mesh")
+        pg.error("drawMeshBoundaries(ax, mesh): invalid mesh:", mesh)
         return
 
     if mesh.nodeCount() < 2:
-        print("drawMeshBoundaries(ax, mesh): to few nodes")
+        pg.error("drawMeshBoundaries(ax, mesh): to few nodes:", mesh)
         return
 
-    swatch = pg.Stopwatch(True)
-
-    if kwargs.pop('fitView', True):
-        ax.set_xlim(mesh.xmin(), mesh.xmax())
-        ax.set_ylim(mesh.ymin(), mesh.ymax())
-
+    pg.tic()
     polys = []
 
     for cell in mesh.cells():
         if cell.shape().nodeCount() == 3:
-<<<<<<< HEAD
             polys.append(list(zip([cell.node(0).x(), cell.node(1).x(),
                                    cell.node(2).x()],
                                   [cell.node(0).y(), cell.node(1).y(),
@@ -644,46 +622,16 @@
                                    cell.node(2).x(), cell.node(3).x()],
                                   [cell.node(0).y(), cell.node(1).y(),
                                    cell.node(2).y(), cell.node(3).y()])))
-=======
-            polys.append(
-                list(
-                    zip([cell.node(0).x(),
-                         cell.node(1).x(),
-                         cell.node(2).x()],
-                        [cell.node(0).y(),
-                         cell.node(1).y(),
-                         cell.node(2).y()])))
-        elif cell.shape().nodeCount() == 4:
-            polys.append(
-                list(
-                    zip([
-                        cell.node(0).x(),
-                        cell.node(1).x(),
-                        cell.node(2).x(),
-                        cell.node(3).x()
-                    ], [
-                        cell.node(0).y(),
-                        cell.node(1).y(),
-                        cell.node(2).y(),
-                        cell.node(3).y()
-                    ])))
->>>>>>> 1d6d82c5
         else:
-            print(("unknown shape to patch: ", cell.shape(),
-                   cell.shape().nodeCount()))
-
-    patches = mpl.collections.PolyCollection(polys, antialiaseds=False,
-                                             picker=True)  # ,lod=True
-
-    #    patches.set_edgecolor(None)
-    patches.set_edgecolor('face')
-    #    patches.set_linewidth(1.001)
-    ax.add_collection(patches)
-
-    updateAxes_(ax)
+            pg.warn("Unknown shape to patch: ", cell)
+
+    patches = mpl.collections.PolyCollection(polys,
+                                             #antialiaseds=False,
+                                             picker=True)
 
     if verbose:
-        print(("plotting time = ", swatch.duration(True)))
+        pg.info("plotting time = ", pg.toc())
+
     return patches
 
 
@@ -786,6 +734,7 @@
     --------
     >>>
     """
+    print(kwargs)
     x, y, triangles, z, _ = createTriangles(mesh, data)
 
     gci = None
