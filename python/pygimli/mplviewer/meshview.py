--- conflicted
+++ resolved
@@ -408,11 +408,7 @@
 
     eCircles = []
     cols = []
-<<<<<<< HEAD
-
-=======
     
->>>>>>> 8b9b2f01
     if fillRegion and mesh.boundaryCount() > 0:
         tmpMesh = pg.meshtools.createMesh(mesh, quality=20)
         drawModel(axes=axes, mesh=tmpMesh, data=tmpMesh.cellMarker(),
