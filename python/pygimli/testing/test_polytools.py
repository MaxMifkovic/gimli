--- conflicted
+++ resolved
@@ -313,17 +313,11 @@
 
         mesh = mt.createMesh(w)
 
-<<<<<<< HEAD
-        #print(mesh.boundaryMarkers()[:7])
-
-        np.testing.assert_array_equal(pg.unique(pg.sort(mesh.boundaryMarkers())), [1, 2])
-=======
         #pg.show(mesh)
         # w.exportPLC('pad.poly')
         # mesh.exportBoundaryVTU('b.vtu')
-        np.testing.assert_array_equal(pg.unique(pg.sort(mesh.boundaryMarkers())), 
+        np.testing.assert_array_equal(pg.unique(pg.sort(mesh.boundaryMarkers())),
                                       [0, 1, 2])
->>>>>>> 670bedb5
 
         # print(mesh)
 
