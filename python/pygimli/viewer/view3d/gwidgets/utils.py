import matplotlib as mpl
import numpy as np

from PyQt5.QtCore import Qt, QPointF, QRect, QSize
from PyQt5.QtGui import (
    QPixmap, QPainter, QLinearGradient, QColor, QBrush, QDoubleValidator, QIcon
)
from PyQt5.QtWidgets import (
    QWidget, QPushButton, QLineEdit, QComboBox, QSlider, QDoubleSpinBox,
    QVBoxLayout, QHBoxLayout, QGroupBox, QLabel, QCheckBox
)

# predefined color maps
CMAPS = ['viridis',
         'plasma',
         'Greys',
         'Blues',
         'Greens',
         'Reds',
         'gray',
         'hot',
         'Spectral',
         'seismic',
         'Set3',
         'terrain',
         'rainbow',
         'jet'
         ]


class GToolBar(QWidget):
    """
    Provide the toolbar for the 3D viewer with all buttons.
    This just provides the graphical features.
    """

    def __init__(self, parent=None):
        super(GToolBar, self).__init__(parent)
        self.setupWidget()

    def setupWidget(self):
        """
        Get some actions..
        """
        # combobox to choose the given parameter from
        self.cbbx_params = GComboBox("Scroll/Click to select parameter")

        # combobox to choose the colormap
        self.cbbx_cmap = GComboBox("Scroll/Click to select color map")
        for icon, name in self._createPixmap():
            self.cbbx_cmap.addItem(icon, name)
            self.cbbx_cmap.setIconSize(QSize(40, 15))

        # checkable button to reverse the chosen color scheme
        self.btn_reverse = GButton(
            text="Reverse",
            tooltip="Reverse the chosen color map",
            checkable=True,
            # size=[24, 24]
        )

        # button to make bounding box visible
        self.btn_bbox = GButton(
            text="Toggle Axes",
            tooltip="Toggle data axis grid",
            checkable=True
        )
        self.btn_bbox.setChecked(True)

        # cMin and cMax
        self.spbx_cmin = GDoubleSpinBox("The min of the current range")
        self.spbx_cmin.setEnabled(False)
        self.spbx_cmax = GDoubleSpinBox("The max of the current range")
        self.spbx_cmax.setEnabled(False)

        # if not hit by key his button accepts changes to the color range
        self.btn_apply = GButton(
            text="Apply",
            tooltip="Apply changes in color range"
        )
        self.btn_apply.setEnabled(False)

        # resets the color range to its original range
        self.btn_reset = GButton(
            text="Reset",
            tooltip="Reset changes in color range"
        )
        self.btn_reset.setEnabled(False)

        # slider for slicing
        self.slice_x = GSlider("The X location of the YZ slice")
        self.slice_x.setEnabled(False)
        self.slice_y = GSlider("The Y location of the XZ slice")
        self.slice_y.setEnabled(False)
        self.slice_z = GSlider("The Z location of the XY slice")
        self.slice_z.setEnabled(False)

        # button to take a screenshot
        self.btn_screenshot = GButton(
            text="Screenshot",
            tooltip="Save screenshot of the current scene"
        )

        self.btn_exportVTK = GButton(
            text="Export VTK",
            tooltip="Save displayed mesh as VTK"
        )

        # parameter choosing
        lyt_v1 = QVBoxLayout()
        lyt_v1.addWidget(self.cbbx_params)
        lyt_v1.setContentsMargins(2, 2, 2, 2)
        grp_param = QGroupBox("Parameter")
        grp_param.setLayout(lyt_v1)

        # colormap
        lyt_h1 = QVBoxLayout()
        lyt_h1.addWidget(self.cbbx_cmap)
        lyt_h1.addWidget(self.btn_reverse)
        lyt_h1.setContentsMargins(2, 2, 2, 2)
        grp_cmap = QGroupBox("Color Map")
        grp_cmap.setLayout(lyt_h1)

        # limits
        lyt_h3 = QHBoxLayout()
        lyt_h3.addWidget(QLabel("Min"))
        lyt_h3.addWidget(self.spbx_cmin)
        lyt_h4 = QHBoxLayout()
        lyt_h4.addWidget(QLabel("Max"))
        lyt_h4.addWidget(self.spbx_cmax)
        # button for global limits
        self.btn_global_limits = GButton(
            text="Global Limits",
            tooltip="Check if gobal limits should be tried",
            checkable=True)
        # checkbox for thresholding parameter distribution
        lyt_h4a = QHBoxLayout()
        lyt_h4a.addWidget(QLabel("Threshold"))
        self.chbx_threshold = QCheckBox()
        lyt_h4a.addWidget(self.chbx_threshold)
        lyt_h5 = QHBoxLayout()
        lyt_h5.addWidget(self.btn_apply)
        lyt_h5.addWidget(self.btn_reset)
        lyt_v3 = QVBoxLayout()
        lyt_v3.addLayout(lyt_h3)
        lyt_v3.addLayout(lyt_h4)
        lyt_v3.addWidget(self.btn_global_limits)
        lyt_v3.addLayout(lyt_h4a)
        lyt_v3.addLayout(lyt_h5)
        lyt_v3.setContentsMargins(2, 2, 2, 2)
        grp_limits = QGroupBox("Limits")
        grp_limits.setLayout(lyt_v3)

        # slicer
        lyt_v2 = QVBoxLayout()
        self.btn_slice_plane = GButton(text="Plane", checkable=True)
        self.btn_slice_volume = GButton(text="Volume", checkable=True)
        # for the time being...
        self.btn_slice_volume.setEnabled(False)
        hb = QHBoxLayout()
        hb.addWidget(self.btn_slice_plane)
        hb.addWidget(self.btn_slice_volume)
        hx = QHBoxLayout()
        hx.addWidget(QLabel("x:"))
        hx.addWidget(self.slice_x)
        self.la_xval = QLineEdit()
        self.la_xval.setReadOnly(True)
        self.la_xval.setFixedWidth(100)
        hx.addWidget(self.la_xval)
        hy = QHBoxLayout()
        hy.addWidget(QLabel("y:"))
        hy.addWidget(self.slice_y)
        self.la_yval = QLineEdit()
        self.la_yval.setReadOnly(True)
        self.la_yval.setFixedWidth(100)
        hy.addWidget(self.la_yval)
        hz = QHBoxLayout()
        hz.addWidget(QLabel("z:"))
        hz.addWidget(self.slice_z)
        self.la_zval = QLineEdit()
        self.la_zval.setReadOnly(True)
        self.la_zval.setFixedWidth(100)
        hz.addWidget(self.la_zval)
        lyt_v2.addLayout(hb)
        lyt_v2.addLayout(hx)
        lyt_v2.addLayout(hy)
        lyt_v2.addLayout(hz)
        lyt_v2.setContentsMargins(2, 2, 2, 2)
        self.grp_slice = QGroupBox("Slicing")
        # self.grp_slice.setCheckable(True)
        # self.grp_slice.setChecked(False)
        self.grp_slice.setLayout(lyt_v2)

        # export area
        lyt_h2 = QHBoxLayout()
        lyt_h2.addWidget(self.btn_screenshot)
        lyt_h2.addWidget(self.btn_exportVTK)
        lyt_h2.setContentsMargins(2, 2, 2, 2)
        grp_export = QGroupBox("Export")
        grp_export.setLayout(lyt_h2)

        # widget for the toolbar to better organize the widgets
        lt = QVBoxLayout()
        lt.addWidget(grp_param)
        lt.addWidget(grp_cmap)
        lt.addWidget(grp_limits)
        lt.addWidget(self.grp_slice)
        lt.addStretch(1)
        lt.addWidget(self.btn_bbox)
        lt.addWidget(grp_export)
        lt.setContentsMargins(0, 0, 0, 0)

        self.setLayout(lt)

    def addExtraCMap(self, cMap):
        for icon, name in self._createPixmap([cMap]):
            self.cbbx_cmap.addItem(icon, name)
            self.cbbx_cmap.setIconSize(QSize(40, 15))

    def _createPixmap(self, cmaps=CMAPS):
        """
        Generator to create icons shown in the comboboxes where the colormap
        is selected.
        """
        w = 60
        h = 20
        for cmap in cmaps:
            cMap = mpl.cm.get_cmap(cmap)

            px = QPixmap(w, h)
            p = QPainter(px)
            gradient = QLinearGradient(QPointF(0, 0), QPointF(w, 0))

            for t in np.linspace(0., 1., 15):
                rgba = cMap(t)
                gradient.setColorAt(
                    t, QColor(rgba[0]*255, rgba[1]*255, rgba[2]*255))

            brush = QBrush(gradient)
            p.fillRect(QRect(0, 0, w, h), brush)
            p.end()

            yield QIcon(px), cmap


class GButton(QPushButton):

    def __init__(self, text=None, tooltip=None, checkable=False, size=None):
        super(GButton, self).__init__(None)
        self.setText(text)
        self.setToolTip(tooltip)
        self.setCheckable(checkable)
        if size is not None:
            self.setFixedSize(*size)


class GLineEdit(QLineEdit):

    def __init__(self, tooltip=None):
        super(GLineEdit, self).__init__(None)
        self.setToolTip(tooltip)
        self.setFixedWidth(200)
        # restrict acceptance to numbers only in that range
        # NOTE: will accept numbers outside of that range but the the
        # 'editingFinished' signal (hit enter/return when finished) won't
        self.setValidator(QDoubleValidator(-1e9, 1e9, 2, self))


class GComboBox(QComboBox):

    def __init__(self, tooltip=None):
        super(GComboBox, self).__init__(None)
        self.setToolTip(tooltip)


class _GDoubleSlider(QSlider):
    # https://gist.github.com/dennis-tra/994a65d6165a328d4eabaadbaedac2cc

    def __init__(self, *args, **kwargs):
        super().__init__(*args, **kwargs)
        self.decimals = 5
        self._max_int = 10 ** self.decimals

        super().setMinimum(0)
        super().setMaximum(self._max_int)

        self._min_value = -1e99
        self._max_value = 1e99

    @property
    def _value_range(self):
        return self._max_value - self._min_value

    def value(self):
        return float(super().value()) / self._max_int * self._value_range + self._min_value

    def setValue(self, value):
        super().setValue(int((value - self._min_value) / self._value_range * self._max_int))

    def setMinimum(self, value):
        if value > self._max_value:
            raise ValueError("Minimum limit cannot be higher than maximum")

        self._min_value = value
        self.setValue(self.value())

    def setMaximum(self, value):
        if value < self._min_value:
            raise ValueError("Minimum limit cannot be higher than maximum")

        self._max_value = value
        self.setValue(self.value())

    def minimum(self):
        return self._min_value

    def maximum(self):
        return self._max_value


class GSlider(_GDoubleSlider):

    def __init__(self, tooltip=None):
        super(GSlider, self).__init__(None)
        self.setOrientation(Qt.Horizontal)
        self.setToolTip(tooltip)


class GDoubleSpinBox(QDoubleSpinBox):

    def __init__(self, tooltip, parent=None):
        super(GDoubleSpinBox, self).__init__(parent)
        self.setToolTip(tooltip)
        self.setFixedWidth(200)
<<<<<<< HEAD
        self.setSingleStep(0.01)
        # self.setRange(*drange)
        self.setDecimals(10)
=======
        self.setDecimals(6)
        self.setSingleStep(0.005)
        # self.setRange(*drange)
>>>>>>> fef11b1e
<|MERGE_RESOLUTION|>--- conflicted
+++ resolved
@@ -332,12 +332,7 @@
         super(GDoubleSpinBox, self).__init__(parent)
         self.setToolTip(tooltip)
         self.setFixedWidth(200)
-<<<<<<< HEAD
-        self.setSingleStep(0.01)
-        # self.setRange(*drange)
-        self.setDecimals(10)
-=======
         self.setDecimals(6)
         self.setSingleStep(0.005)
         # self.setRange(*drange)
->>>>>>> fef11b1e
+        self.setDecimals(10)