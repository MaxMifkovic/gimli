--- conflicted
+++ resolved
@@ -98,19 +98,12 @@
     if use_gui and not notebook:
         # add saved data from within the pg.mesh itself
         for label, data in mesh.dataMap():
-<<<<<<< HEAD
-=======
             # grid.cell_arrays[k] = np.asarray(v)
->>>>>>> fef11b1e
             if len(data) == mesh.cellCount():
                 grid.cell_arrays[label] = np.asarray(data)
             elif len(data) == mesh.nodeCount():
                 grid.point_arrays[label] = np.asarray(data)
-<<<<<<< HEAD
-
-=======
         # app = Qt.QApplication()
->>>>>>> fef11b1e
         app = Qt.QApplication(sys.argv)
         s3d = Show3D(tmp, app)
         s3d.addMesh(grid, cMap=cMap)
